--- conflicted
+++ resolved
@@ -1,9 +1,5 @@
 <?xml version="1.0" encoding="UTF-8"?>
-<<<<<<< HEAD
-<document type="com.apple.InterfaceBuilder3.CocoaTouch.Storyboard.XIB" version="3.0" toolsVersion="14460.31" targetRuntime="iOS.CocoaTouch" propertyAccessControl="none" useAutolayout="YES" useTraitCollections="YES" useSafeAreas="YES" colorMatched="YES" initialViewController="1vi-kq-Q67">
-=======
 <document type="com.apple.InterfaceBuilder3.CocoaTouch.Storyboard.XIB" version="3.0" toolsVersion="14460.31" targetRuntime="iOS.CocoaTouch" propertyAccessControl="none" useAutolayout="YES" useTraitCollections="YES" useSafeAreas="YES" colorMatched="YES" initialViewController="cWP-aN-NHz">
->>>>>>> b0a65a86
     <device id="retina4_7" orientation="portrait">
         <adaptation id="fullscreen"/>
     </device>
@@ -14,9 +10,6 @@
         <capability name="documents saved in the Xcode 8 format" minToolsVersion="8.0"/>
     </dependencies>
     <scenes>
-<<<<<<< HEAD
-        <!--Appointment-->
-=======
         <!--Examples-->
         <scene sceneID="Rmk-BS-Pq2">
             <objects>
@@ -108,12 +101,32 @@
                                             <segue destination="Oya-eA-AAR" kind="show" id="TNq-hl-AgH"/>
                                         </connections>
                                     </tableViewCell>
+                                    <tableViewCell clipsSubviews="YES" contentMode="scaleToFill" preservesSuperviewLayoutMargins="YES" selectionStyle="default" accessoryType="disclosureIndicator" indentationWidth="10" textLabel="9Qr-uW-nDt" style="IBUITableViewCellStyleDefault" id="NOx-0m-I15">
+                                        <rect key="frame" x="0.0" y="231.5" width="375" height="44"/>
+                                        <autoresizingMask key="autoresizingMask"/>
+                                        <tableViewCellContentView key="contentView" opaque="NO" clipsSubviews="YES" multipleTouchEnabled="YES" contentMode="center" preservesSuperviewLayoutMargins="YES" insetsLayoutMarginsFromSafeArea="NO" tableViewCell="NOx-0m-I15" id="9hB-5J-xPQ">
+                                            <rect key="frame" x="0.0" y="0.0" width="341" height="43.5"/>
+                                            <autoresizingMask key="autoresizingMask"/>
+                                            <subviews>
+                                                <label opaque="NO" multipleTouchEnabled="YES" contentMode="left" insetsLayoutMarginsFromSafeArea="NO" text="SignUp (MVP example)" textAlignment="natural" lineBreakMode="tailTruncation" baselineAdjustment="alignBaselines" adjustsFontSizeToFit="NO" id="9Qr-uW-nDt">
+                                                    <rect key="frame" x="16" y="0.0" width="324" height="43.5"/>
+                                                    <autoresizingMask key="autoresizingMask"/>
+                                                    <fontDescription key="fontDescription" type="system" pointSize="17"/>
+                                                    <nil key="textColor"/>
+                                                    <nil key="highlightedColor"/>
+                                                </label>
+                                            </subviews>
+                                        </tableViewCellContentView>
+                                        <connections>
+                                            <segue destination="qvN-wM-n01" kind="show" id="mwr-w5-OB0"/>
+                                        </connections>
+                                    </tableViewCell>
                                 </cells>
                             </tableViewSection>
                             <tableViewSection headerTitle="UICollectionView" id="KIG-XP-9Pf">
                                 <cells>
                                     <tableViewCell clipsSubviews="YES" contentMode="scaleToFill" preservesSuperviewLayoutMargins="YES" selectionStyle="default" accessoryType="disclosureIndicator" indentationWidth="10" textLabel="GYU-m9-muh" style="IBUITableViewCellStyleDefault" id="6lK-Eu-4vH">
-                                        <rect key="frame" x="0.0" y="287.5" width="375" height="44"/>
+                                        <rect key="frame" x="0.0" y="331.5" width="375" height="44"/>
                                         <autoresizingMask key="autoresizingMask"/>
                                         <tableViewCellContentView key="contentView" opaque="NO" clipsSubviews="YES" multipleTouchEnabled="YES" contentMode="center" preservesSuperviewLayoutMargins="YES" insetsLayoutMarginsFromSafeArea="NO" tableViewCell="6lK-Eu-4vH" id="Yhd-ww-Qdo">
                                             <rect key="frame" x="0.0" y="0.0" width="341" height="43.5"/>
@@ -147,7 +160,6 @@
             <point key="canvasLocation" x="-321" y="-39"/>
         </scene>
         <!--Book Appointment View Controller-->
->>>>>>> b0a65a86
         <scene sceneID="nB7-XK-XpC">
             <objects>
                 <viewController id="Oya-eA-AAR" customClass="BookAppointmentViewController" customModule="Example" customModuleProvider="target" sceneMemberID="viewController">
@@ -169,9 +181,7 @@
                         </constraints>
                         <viewLayoutGuide key="safeArea" id="Tia-Gx-9Jx"/>
                     </view>
-                    <tabBarItem key="tabBarItem" title="Appointment" image="appointment" id="LGC-Qf-JQl">
-                        <inset key="landscapeImageInsets" minX="18" minY="0.0" maxX="18" maxY="0.0"/>
-                    </tabBarItem>
+                    <tabBarItem key="tabBarItem" systemItem="contacts" id="LGC-Qf-JQl"/>
                     <connections>
                         <outlet property="tableView" destination="N2c-mL-sRr" id="PCu-t1-3TF"/>
                     </connections>
@@ -180,56 +190,7 @@
             </objects>
             <point key="canvasLocation" x="462" y="1109"/>
         </scene>
-        <!--Sign Up-->
-        <scene sceneID="gyU-wn-KPS">
-            <objects>
-                <viewController id="M2f-tH-3jX" customClass="SignUpViewController" customModule="Example" customModuleProvider="target" sceneMemberID="viewController">
-                    <view key="view" contentMode="scaleToFill" id="S1w-NJ-mze">
-                        <rect key="frame" x="0.0" y="0.0" width="375" height="667"/>
-                        <autoresizingMask key="autoresizingMask" widthSizable="YES" heightSizable="YES"/>
-                        <subviews>
-                            <tableView clipsSubviews="YES" contentMode="scaleToFill" alwaysBounceVertical="YES" dataMode="prototypes" style="plain" separatorStyle="default" rowHeight="-1" estimatedRowHeight="-1" sectionHeaderHeight="28" sectionFooterHeight="28" translatesAutoresizingMaskIntoConstraints="NO" id="4Uf-QW-6Qg">
-                                <rect key="frame" x="0.0" y="64" width="375" height="554"/>
-                                <color key="backgroundColor" white="1" alpha="1" colorSpace="custom" customColorSpace="genericGamma22GrayColorSpace"/>
-                            </tableView>
-                        </subviews>
-                        <color key="backgroundColor" white="1" alpha="1" colorSpace="custom" customColorSpace="genericGamma22GrayColorSpace"/>
-                        <constraints>
-                            <constraint firstItem="SG3-Fz-uuB" firstAttribute="bottom" secondItem="4Uf-QW-6Qg" secondAttribute="bottom" id="3It-gF-qfb"/>
-                            <constraint firstItem="4Uf-QW-6Qg" firstAttribute="leading" secondItem="SG3-Fz-uuB" secondAttribute="leading" id="52O-n6-PFZ"/>
-                            <constraint firstItem="SG3-Fz-uuB" firstAttribute="trailing" secondItem="4Uf-QW-6Qg" secondAttribute="trailing" id="RjK-ql-lpM"/>
-                            <constraint firstItem="4Uf-QW-6Qg" firstAttribute="top" secondItem="SG3-Fz-uuB" secondAttribute="top" id="UI7-Xv-QmR"/>
-                        </constraints>
-                        <viewLayoutGuide key="safeArea" id="SG3-Fz-uuB"/>
-                    </view>
-                    <tabBarItem key="tabBarItem" title="Sign Up" image="profile" id="TDD-5a-wsT"/>
-                    <navigationItem key="navigationItem" largeTitleDisplayMode="always" id="iIQ-Ew-fXs"/>
-                    <connections>
-                        <outlet property="tableView" destination="4Uf-QW-6Qg" id="cC1-kC-DXh"/>
-                    </connections>
-                </viewController>
-                <placeholder placeholderIdentifier="IBFirstResponder" id="ojG-kr-Gxk" userLabel="First Responder" sceneMemberID="firstResponder"/>
-            </objects>
-            <point key="canvasLocation" x="-1356" y="769"/>
-        </scene>
-        <!--Sign Up-->
-        <scene sceneID="Lbo-G6-MYf">
-            <objects>
-                <navigationController id="CKt-rX-xWu" sceneMemberID="viewController">
-                    <tabBarItem key="tabBarItem" title="Sign Up" image="profile" landscapeImage="profile" id="mwd-Yq-Skw"/>
-                    <navigationBar key="navigationBar" contentMode="scaleToFill" insetsLayoutMarginsFromSafeArea="NO" id="a0a-ET-eXp">
-                        <rect key="frame" x="0.0" y="20" width="375" height="44"/>
-                        <autoresizingMask key="autoresizingMask"/>
-                    </navigationBar>
-                    <connections>
-                        <segue destination="M2f-tH-3jX" kind="relationship" relationship="rootViewController" id="BXq-Np-VrS"/>
-                    </connections>
-                </navigationController>
-                <placeholder placeholderIdentifier="IBFirstResponder" id="W3T-Ut-LSi" userLabel="First Responder" sceneMemberID="firstResponder"/>
-            </objects>
-            <point key="canvasLocation" x="-1983" y="769"/>
-        </scene>
-        <!--Movies-->
+        <!--Movies List View Controller-->
         <scene sceneID="sTv-Y1-NuI">
             <objects>
                 <viewController id="PRy-Vb-AeU" customClass="MoviesListViewController" customModule="Example" customModuleProvider="target" sceneMemberID="viewController">
@@ -251,41 +212,16 @@
                         </constraints>
                         <viewLayoutGuide key="safeArea" id="wq0-Nx-ZID"/>
                     </view>
-                    <tabBarItem key="tabBarItem" title="Movies" image="movies" id="dQy-mc-Vp6"/>
+                    <tabBarItem key="tabBarItem" systemItem="featured" id="dQy-mc-Vp6"/>
                     <connections>
                         <outlet property="tableView" destination="xTR-mu-uQj" id="vCX-TK-4pu"/>
                     </connections>
                 </viewController>
                 <placeholder placeholderIdentifier="IBFirstResponder" id="tF8-NG-Drt" userLabel="First Responder" sceneMemberID="firstResponder"/>
             </objects>
-<<<<<<< HEAD
-            <point key="canvasLocation" x="-332" y="653.52323838080963"/>
-        </scene>
-        <!--Tab Bar Controller-->
-        <scene sceneID="TYg-2B-yFr">
-            <objects>
-                <tabBarController id="1vi-kq-Q67" sceneMemberID="viewController">
-                    <tabBar key="tabBar" contentMode="scaleToFill" insetsLayoutMarginsFromSafeArea="NO" id="oTD-Bp-tfg">
-                        <rect key="frame" x="0.0" y="0.0" width="375" height="49"/>
-                        <autoresizingMask key="autoresizingMask"/>
-                        <color key="backgroundColor" white="0.0" alpha="0.0" colorSpace="custom" customColorSpace="genericGamma22GrayColorSpace"/>
-                    </tabBar>
-                    <connections>
-                        <segue destination="Jbv-fa-nMA" kind="relationship" relationship="viewControllers" id="cX3-vF-hPE"/>
-                        <segue destination="Oya-eA-AAR" kind="relationship" relationship="viewControllers" id="LZH-43-MBN"/>
-                        <segue destination="PRy-Vb-AeU" kind="relationship" relationship="viewControllers" id="wEh-Q6-b9y"/>
-                        <segue destination="A84-rP-dBm" kind="relationship" relationship="viewControllers" id="kc6-x5-QYg"/>
-                        <segue destination="CKt-rX-xWu" kind="relationship" relationship="viewControllers" id="cfh-W4-QxQ"/>
-                    </connections>
-                </tabBarController>
-                <placeholder placeholderIdentifier="IBFirstResponder" id="zmd-KD-IGq" userLabel="First Responder" sceneMemberID="firstResponder"/>
-            </objects>
-            <point key="canvasLocation" x="-1285" y="-39"/>
-=======
             <point key="canvasLocation" x="462" y="-206"/>
->>>>>>> b0a65a86
-        </scene>
-        <!--Wifi-->
+        </scene>
+        <!--View Controller-->
         <scene sceneID="6aa-Rh-2lx">
             <objects>
                 <viewController id="Jbv-fa-nMA" customClass="ViewController" customModule="Example" customModuleProvider="target" sceneMemberID="viewController">
@@ -307,9 +243,7 @@
                         </constraints>
                         <viewLayoutGuide key="safeArea" id="37E-dG-ERZ"/>
                     </view>
-                    <tabBarItem key="tabBarItem" title="Wifi" image="wifi-tabbar" id="Z8n-vV-QTa">
-                        <inset key="landscapeImageInsets" minX="24" minY="0.0" maxX="24" maxY="0.0"/>
-                    </tabBarItem>
+                    <tabBarItem key="tabBarItem" systemItem="recents" id="Z8n-vV-QTa"/>
                     <connections>
                         <outlet property="tableView" destination="mxQ-pP-w3i" id="fNF-wh-2ng"/>
                     </connections>
@@ -318,9 +252,6 @@
             </objects>
             <point key="canvasLocation" x="463" y="-861"/>
         </scene>
-<<<<<<< HEAD
-        <!--Images-->
-=======
         <!--Personal Details-->
         <scene sceneID="cfo-gg-mi0">
             <objects>
@@ -353,7 +284,6 @@
             <point key="canvasLocation" x="462" y="446"/>
         </scene>
         <!--Food List View Controller-->
->>>>>>> b0a65a86
         <scene sceneID="XZ1-7F-rgR">
             <objects>
                 <viewController storyboardIdentifier="introViewController" autoresizesArchivedViewToFullSize="NO" automaticallyAdjustsScrollViewInsets="NO" useStoryboardIdentifierAsRestorationIdentifier="YES" id="A84-rP-dBm" customClass="FoodListViewController" customModule="Example" customModuleProvider="target" sceneMemberID="viewController">
@@ -437,10 +367,7 @@
                         <viewLayoutGuide key="safeArea" id="FNV-tI-KUy"/>
                     </view>
                     <extendedEdge key="edgesForExtendedLayout" top="YES"/>
-                    <tabBarItem key="tabBarItem" title="Images" image="images" selectedImage="images" id="4Jh-xA-mBk">
-                        <inset key="landscapeImageInsets" minX="11" minY="0.0" maxX="11" maxY="0.0"/>
-                        <inset key="largeContentSizeImageInsets" minX="10" minY="0.0" maxX="10" maxY="0.0"/>
-                    </tabBarItem>
+                    <tabBarItem key="tabBarItem" systemItem="more" id="4Jh-xA-mBk"/>
                     <navigationItem key="navigationItem" id="OBa-fu-Lb8"/>
                     <connections>
                         <outlet property="collectionView" destination="KvO-8p-JmH" id="VE0-Yc-Ady"/>
@@ -468,12 +395,35 @@
             </objects>
             <point key="canvasLocation" x="-1225" y="-45"/>
         </scene>
+        <!--Sign Up View Controller-->
+        <scene sceneID="jeg-qL-WIb">
+            <objects>
+                <viewController id="qvN-wM-n01" customClass="SignUpViewController" customModule="Example" customModuleProvider="target" sceneMemberID="viewController">
+                    <view key="view" contentMode="scaleToFill" id="lMF-zB-AUy">
+                        <rect key="frame" x="0.0" y="0.0" width="375" height="667"/>
+                        <autoresizingMask key="autoresizingMask" widthSizable="YES" heightSizable="YES"/>
+                        <subviews>
+                            <tableView clipsSubviews="YES" contentMode="scaleToFill" alwaysBounceVertical="YES" dataMode="prototypes" style="plain" separatorStyle="default" rowHeight="-1" estimatedRowHeight="-1" sectionHeaderHeight="28" sectionFooterHeight="28" translatesAutoresizingMaskIntoConstraints="NO" id="IpW-qm-Mxo">
+                                <rect key="frame" x="0.0" y="64" width="375" height="603"/>
+                                <color key="backgroundColor" white="1" alpha="1" colorSpace="custom" customColorSpace="genericGamma22GrayColorSpace"/>
+                            </tableView>
+                        </subviews>
+                        <color key="backgroundColor" white="1" alpha="1" colorSpace="custom" customColorSpace="genericGamma22GrayColorSpace"/>
+                        <constraints>
+                            <constraint firstItem="P08-cW-axz" firstAttribute="trailing" secondItem="IpW-qm-Mxo" secondAttribute="trailing" id="0gx-k8-hX2"/>
+                            <constraint firstItem="IpW-qm-Mxo" firstAttribute="leading" secondItem="P08-cW-axz" secondAttribute="leading" id="Qfz-Yp-vTP"/>
+                            <constraint firstItem="P08-cW-axz" firstAttribute="bottom" secondItem="IpW-qm-Mxo" secondAttribute="bottom" id="akA-UF-E54"/>
+                            <constraint firstItem="IpW-qm-Mxo" firstAttribute="top" secondItem="P08-cW-axz" secondAttribute="top" id="zom-zG-hIN"/>
+                        </constraints>
+                        <viewLayoutGuide key="safeArea" id="P08-cW-axz"/>
+                    </view>
+                    <connections>
+                        <outlet property="tableView" destination="IpW-qm-Mxo" id="Jpj-nz-6qf"/>
+                    </connections>
+                </viewController>
+                <placeholder placeholderIdentifier="IBFirstResponder" id="kLm-nU-0uV" userLabel="First Responder" sceneMemberID="firstResponder"/>
+            </objects>
+            <point key="canvasLocation" x="462" y="1827"/>
+        </scene>
     </scenes>
-    <resources>
-        <image name="appointment" width="24" height="24"/>
-        <image name="images" width="24" height="24"/>
-        <image name="movies" width="24" height="24"/>
-        <image name="profile" width="24" height="24"/>
-        <image name="wifi-tabbar" width="25" height="25"/>
-    </resources>
 </document>
import Bento
import StyleSheets
import ReactiveSwift
import ReactiveCocoa

private let maxImageWidth: CGFloat = 100

public extension Component {
    /// `TitledDescription` supports a horizontal layout comprising:
    ///
    /// (1) [Optional] an image or a text placeholder, at most 100 points in width,
    ///     with an optional badge icon whose position is customisable;
    /// (2) [Optional] a vertical stack of zero or more independent text labels;
    /// (3) [Optional] a single-line detail label; and
    /// (4) [Optional] an accessory.
    ///
    /// While `TitledDescription` supports asynchronous loading for its image
    /// view, you are obligated to ensure a consistent fixed size across all
    /// changes.
    public final class TitledDescription: AutoRenderable, HeightCustomizing, Focusable {
        public typealias Accessory = AccessoryView.Accessory

        public let focusEligibility: FocusEligibility
        public let configurator: (View) -> Void
        public let styleSheet: StyleSheet

        public func estimatedHeight(forWidth width: CGFloat,
                                    inheritedMargins: UIEdgeInsets) -> CGFloat {
            return heightComputer(width, inheritedMargins)
        }

        public func height(forWidth width: CGFloat,
                           inheritedMargins: UIEdgeInsets) -> CGFloat {
            return heightComputer(width, inheritedMargins)
        }

<<<<<<< HEAD
        @available(*, deprecated, message: "Please use the designated initialiser.")
        public convenience init(
            title: String,
            attributedText: NSAttributedString? = nil,
            subtitle: String? = nil,
            detail: String? = nil,
            image: Property<BentoKit.ImageOrLabel>? = nil,
            accessory: Accessory = .chevron,
            badgeIcon: UIImage? = nil,
            inputNodes: CustomInput? = nil,
            didTap: Optional<() -> Void> = nil,
            didTapAccessory: Optional<() -> Void> = nil,
            styleSheet: StyleSheet = .init()
        ) {
            let titleText: TextValue
            if let attributedText = attributedText {
                titleText = .rich(attributedText)
            } else {
                titleText = .plain(title)
            }

            let texts: [TextValue]
            if let subtitle = subtitle {
                texts = [titleText, .plain(subtitle)]
            } else {
                texts = [titleText]
            }

            let detailText: TextValue?
            if let detail = detail {
                detailText = TextValue.plain(detail)
            } else {
                detailText = nil
            }

            self.init(
                texts: texts,
                detail: detailText,
                image: image,
                accessory: accessory,
                badgeIcon: badgeIcon,
                inputNodes: inputNodes,
                didTap: didTap,
                didTapAccessory: didTapAccessory,
                styleSheet: styleSheet
            )
        }

        /// Creates a TitledDescription
        /// - parameter texts: Array of TextValues which are displayed vertically on left side of the row.
        /// - parameter detail: Description field displayed on the right side to `texts`
        /// - parameter image: Usually an image wrapped within `ImageOrLabel` component. Property makes it possible to be loaded async.
        ///                    However, you need to guarantee fixed size across all changes.
        /// - parameter accessory: Accessory which should be displayed near the right edge of the row.
        /// - parameter badgeIcon: Badge icon which is displayed in the bottom-right corner of the `image`.
        /// - parameter inputNodes: Input's component which is displayed when the `TitledDescription` becomes the first responder.
        /// - parameter didTap: Closure which is invoked when whole row is tapped.
        /// - parameter didTapAccessory: Closure which is invoked when tapping on the accessory.
        /// - parameter interactionBehavior: Defines an behaviour when tapped. Usually `.becomeFirstResponder`.
        /// - parameter styleSheet: StyleSheet how view should be styled (fonts, colors, text alignment)
=======
>>>>>>> 521c5c55
        public init(
            texts: [TextValue] = [],
            detail: TextValue? = nil,
            image: Property<BentoKit.ImageOrLabel>? = nil,
            accessory: Accessory = .chevron,
            badgeIcon: UIImage? = nil,
            inputNodes: CustomInput? = nil,
            didTap: (() -> Void)? = nil,
            didTapAccessory: (() -> Void)? = nil,
            interactionBehavior: InteractionBehavior = .becomeFirstResponder,
            styleSheet: StyleSheet = .init()
        ) {
            self.configurator = { view in
                view.labels.forEach { $0.isHidden = true }
                zip(view.labels, texts).forEach { label, text in
                    text.apply(to: label)
                    label.isHidden = text.isEmpty
                }

                detail?.apply(to: view.detailLabel)
                view.detailLabel.isHidden = detail?.isEmpty ?? true

                view.disposable = image?.producer.startWithValues(view.imageOrLabelView.reactive.content.action)
                view.imageOrLabelView.isHidden = image == nil

                view.accessoryView.accessory = accessory
                view.accessoryView.didTap = didTapAccessory
                view.accessoryView.interactionBehavior = interactionBehavior

                view.badgeView.imageView.image = badgeIcon
                view.badgeView.isHidden = badgeIcon == nil

                view.inputNodes = inputNodes
                view.highlightingGesture.interactionBehavior = interactionBehavior
                view.highlightingGesture.didTap = inputNodes != nil
                    ? .manual
                    : didTap.map(HighlightingGesture.TapAction.resign)
                view.highlightingGesture.didRebindView()
            }

            self.heightComputer = TitledDescription.heightComputer(
                styleSheet: styleSheet,
                image: image,
                texts: texts,
                detail: detail,
                accessory: accessory
            )

            switch inputNodes {
            case .none:
                self.focusEligibility = .ineligible
            case .some:
                let isPopulated = detail.map { $0.isEmpty == false } ?? false
                self.focusEligibility = .eligible(isPopulated ? .populated : .empty)
            }
            self.styleSheet = styleSheet
        }

        private let heightComputer: (CGFloat, UIEdgeInsets) -> CGFloat
    }
}

private extension Component.TitledDescription {

    static func heightComputer(
        styleSheet: StyleSheet,
        image: Property<ImageOrLabel>?,
        texts: [TextValue],
        detail: TextValue?,
        accessory: Accessory
    ) -> (CGFloat, UIEdgeInsets) -> CGFloat {
        return { width, inheritedMargins in
            guard width > 0 else { return 0 }

            let xSpacing = styleSheet.content.spacing
            let verticalMargins = styleSheet.layoutMargins.verticalTotal
                + (styleSheet.content.isLayoutMarginsRelativeArrangement
                    ? styleSheet.content.layoutMargins.verticalTotal
                    : 0)

            let detailWidth = detail?.width(using: styleSheet.detail) ?? 0
            let detailHeight = detail?.height(using: styleSheet.detail,
                                              fittingWidth: detailWidth) ?? 0

            let detailWidthPlusSpacing: CGFloat
            if detail != nil && detailWidth > 0 {
                detailWidthPlusSpacing = detailWidth + xSpacing
            } else {
                detailWidthPlusSpacing = 0
            }

            let accessorySize: CGSize
            if case let .custom(view) = accessory {
                view.layoutIfNeeded()
                accessorySize = view.frame.size
            } else {
                accessorySize = CGSize(width: 24, height: 24)
            }
            let availableWidthForLabelBlock: CGFloat
            if let textBlockWidthFraction = styleSheet.textBlockWidthFraction {
                availableWidthForLabelBlock = (
                    width
                        - max(styleSheet.layoutMargins.left, inheritedMargins.left)
                        - max(styleSheet.layoutMargins.right, inheritedMargins.right)
                    ) * textBlockWidthFraction
            } else {
                availableWidthForLabelBlock = width
                    - max(styleSheet.layoutMargins.left, inheritedMargins.left)
                    - max(styleSheet.layoutMargins.right, inheritedMargins.right)
                    - (styleSheet.content.isLayoutMarginsRelativeArrangement
                        ? styleSheet.content.layoutMargins.horizontalTotal
                        : 0)
                    - imageWidthPlusSpacing(measuring: image, styleSheet: styleSheet)
                    - detailWidthPlusSpacing
                    - (accessory != .none ? accessorySize.width + xSpacing : 0)
            }

            assert(availableWidthForLabelBlock > 0,
                   "availableWidthForLabelBlock (\(availableWidthForLabelBlock)) ≤ 0")

            let textHeights = texts
                .enumerated()
                .filter { $0.element.isNotEmpty }
                .map { entry -> CGFloat in
                    let (index, text) = entry
                    return text.height(using: styleSheet.textStyles[index],
                                       fittingWidth: availableWidthForLabelBlock)
            }

            let textHeightsPlusSpacing = textHeights.reduce(0, +) +
                CGFloat(max(0, textHeights.count - 1)) * styleSheet.verticalSpacingBetweenElements

            return max(
                verticalMargins + max(
                    textHeightsPlusSpacing,
                    styleSheet.imageOrLabel.fixedSize?.height ?? 0,
                    detailHeight,
                    accessorySize.height
                ),
                styleSheet.enforcesMinimumHeight ? 44 : 0
            )
        }
    }

    static func imageWidthPlusSpacing(measuring image: Property<ImageOrLabel>?,
                                      styleSheet: StyleSheet) -> CGFloat {
        let width: CGFloat

        if let size = styleSheet.imageOrLabel.fixedSize {
            width = size.width
        } else {
            switch image?.value {
            case let .image(image)?:
                width = image.size.width
                    + styleSheet.imageOrLabel.layoutMargins.left
                    + styleSheet.imageOrLabel.layoutMargins.right
            case let .text(text)?:
                width = (text as NSString)
                    .size(withAttributes: [.font: styleSheet.imageOrLabel.label.font])
                    .width
                    .rounded(.up)
            case .none?:
                width = 0
            case nil:
                return 0
            }
        }

        return min(width, maxImageWidth) + styleSheet.content.spacing
    }
}

extension Component.TitledDescription {

    @objc(TitledDescriptionView)
    public final class View: InteractiveView {

        var numberOfLabels: Int = 2 {
            didSet {
                guard numberOfLabels != oldValue else { return }
                processChangeInLabelCount()
            }
        }

        var inputNodes: CustomInput? {
            didSet {
                guard isFirstResponder else { return }
                if let nodes = inputNodes {
                    customInputView?.update(nodes)
                    reloadInputViews()
                } else {
                    _ = resignFirstResponder()
                }
            }
        }

        override init(frame: CGRect) {
            self.labels = (0 ..< numberOfLabels).map { _ in UILabel() }
            self.labelsContainer = stack(.vertical,
                                         spacing: 8.0,
                                         distribution: .fill,
                                         alignment: .fill,
                                         views: labels)

            super.init(frame: frame)
            contentStackView.add(to: self).pinEdges(to: layoutMarginsGuide)

            contentStackView.axis = .horizontal
            contentStackView.spacing = 8.0
            contentStackView.distribution = .fill
            contentStackView.alignment = .center

            contentStackView.addArrangedSubview(imageOrLabelView)
            contentStackView.addArrangedSubview(labelsContainer)
            contentStackView.addArrangedSubview(detailLabel)
            contentStackView.addArrangedSubview(accessoryView)

            [imageOrLabelView, labelsContainer, detailLabel, accessoryView].forEach {
                $0.translatesAutoresizingMaskIntoConstraints = false
            }

            imageOrLabelView.setContentHuggingPriority(.required, for: .horizontal)
            imageOrLabelView.setContentHuggingPriority(.required, for: .vertical)
            imageOrLabelView.setContentCompressionResistancePriority(.cellRequired, for: .vertical)
            imageOrLabelView.setContentCompressionResistancePriority(.required, for: .horizontal)

            labels.forEach { label in setupAutoLayoutPriorities(for: label)}

            detailLabel.setContentHuggingPriority(.defaultHigh, for: .horizontal)
            detailLabel.setContentHuggingPriority(.defaultHigh, for: .vertical)
            detailLabel.setContentCompressionResistancePriority(.defaultHigh, for: .horizontal)
            detailLabel.setContentCompressionResistancePriority(.cellRequired, for: .vertical)

            addSubview(badgeView)
        }

        @available(*, unavailable)
        required init(coder aDecoder: NSCoder) {
            fatalError("init(coder:) has not been implemented")
        }

        fileprivate let contentStackView = BaseStackView()
        fileprivate let imageOrLabelView = ImageOrLabelView()
        fileprivate let labelsContainer: UIStackView
        fileprivate let detailLabel = UILabel()
        fileprivate let badgeView = BadgeView(frame: .zero)
        fileprivate let accessoryView = AccessoryView()

        fileprivate var labels: [UILabel]
        fileprivate var customInputView: InputView?
        fileprivate var focusToolbar: FocusToolbar?

        fileprivate var disposable: Disposable? {
            willSet { disposable?.dispose() }
        }

        fileprivate lazy var badgeCenterYOffset = badgeView.centerYAnchor
            .constraint(equalTo: imageOrLabelView.bottomAnchor)
            .activated()

        fileprivate lazy var badgeCenterXOffset = badgeView.centerXAnchor
            .constraint(equalTo: imageOrLabelView.trailingAnchor)
            .activated()

        fileprivate var textBlockWidthFraction: CGFloat? {
            didSet {
                guard textBlockWidthFraction != oldValue else { return }
                textBlockWidthFractionDidChange()
            }
        }

        private var textBlockWidthConstraint: NSLayoutConstraint?
    }
}

extension Component.TitledDescription.View {

    public override var inputView: UIView? {
        return customInputView
    }

    public override var inputAccessoryView: UIView? {
        return focusToolbar
    }

    public override func becomeFirstResponder() -> Bool {
        if let nodes = inputNodes {
            customInputView = InputView()
            focusToolbar = FocusToolbar(view: self)
            customInputView!.update(nodes)
        }

        if super.becomeFirstResponder() {
            highlightingGesture.isHighlighted = true
            NotificationCenter.default.addObserver(
                self,
                selector: #selector(keyboardDidDisappear),
                name: UIResponder.keyboardDidHideNotification,
                object: nil
            )
            return true
        }

        customInputView = nil
        focusToolbar = nil
        return false
    }

    public override func resignFirstResponder() -> Bool {
        highlightingGesture.isHighlighted = false
        return super.resignFirstResponder()
    }
}

extension Component.TitledDescription.View: FocusableView {

    public func focus() {
        _ = becomeFirstResponder()
    }

    private func neighboringFocusEligibilityDidChange() {
        focusToolbar?.updateFocusEligibility(with: self)
        reloadInputViews()
    }
}

fileprivate extension Component.TitledDescription.View {

    final class BadgeView: UIView {

        let imageView = UIImageView()

        lazy var width = widthAnchor
            .constraint(equalToConstant: 0)
            .activated()

        lazy var height = heightAnchor
            .constraint(equalToConstant: 0)
            .activated()

        override init(frame: CGRect) {
            super.init(frame: frame)
            setupLayout()
        }

        required init?(coder aDecoder: NSCoder) {
            fatalError("init(coder:) has not been implemented")
        }

        private func setupLayout() {
            translatesAutoresizingMaskIntoConstraints = false
            imageView.add(to: self).pinEdges(to: self)
        }
    }
}

private extension Component.TitledDescription.View {

    @objc func keyboardDidDisappear() {
        if isFirstResponder { _ = resignFirstResponder() }
        customInputView = nil
        focusToolbar = nil
        NotificationCenter.default.removeObserver(
            self,
            name: UIResponder.keyboardDidHideNotification,
            object: nil
        )
    }

    func textBlockWidthFractionDidChange() {
        textBlockWidthConstraint?.isActive = false
        textBlockWidthConstraint = nil

        guard let fraction = textBlockWidthFraction else { return }
        textBlockWidthConstraint = labelsContainer.widthAnchor
            .constraint(equalTo: layoutMarginsGuide.widthAnchor, multiplier: fraction)
            .activated()
    }

    func processChangeInLabelCount() {
        let currentLabelCount = labels.count
        let newLabelCount = numberOfLabels
        let labelCountDifference = abs(newLabelCount - currentLabelCount)

        guard newLabelCount != currentLabelCount else { return }

        if newLabelCount > currentLabelCount {
            let labelsToAdd = (1 ... labelCountDifference).map { _ in UILabel() }
            labelsToAdd.forEach { label in
                setupAutoLayoutPriorities(for: label)
                labelsContainer.addArrangedSubview(label)
            }
            labels += labelsToAdd
        } else {
            let labelsToRemove = labels.suffix(labelCountDifference)
            labelsToRemove.forEach { $0.removeFromSuperview() }
            labels = [UILabel](labels.prefix(newLabelCount))
        }
    }

    func setupAutoLayoutPriorities(for label: UILabel) {
        label.translatesAutoresizingMaskIntoConstraints = false
        label.setContentHuggingPriority(.required, for: .vertical)
        label.setContentHuggingPriority(.defaultLow, for: .horizontal)
        label.setContentCompressionResistancePriority(.defaultHigh, for: .horizontal)
        label.setContentCompressionResistancePriority(.required, for: .vertical)
    }
}

public extension Component.TitledDescription {
    public final class ContentStyleSheet: ViewStyleSheet<BaseStackView> {
        public typealias Alignment = UIStackView.Alignment

        public var spacing: CGFloat
        public var alignment: Alignment
        public var isLayoutMarginsRelativeArrangement: Bool

        public init(
            spacing: CGFloat = 16,
            alignment: Alignment = .center,
            isLayoutMarginsRelativeArrangement: Bool = false
            ) {
            self.spacing = spacing
            self.alignment = alignment
            self.isLayoutMarginsRelativeArrangement = isLayoutMarginsRelativeArrangement
        }

        public override func apply(to element: BaseStackView) {
            super.apply(to: element)
            element.spacing = spacing
            element.alignment = alignment
            element.isLayoutMarginsRelativeArrangement = isLayoutMarginsRelativeArrangement
            element.cornerRadius = cornerRadius
            element.borderColor = borderColor?.cgColor
            element.borderWidth = borderWidth
        }
    }

    public final class StyleSheet: InteractiveViewStyleSheet<View> {

        public enum HighlightingTarget {
            case container
            case content
        }

        public var verticalSpacingBetweenElements: CGFloat
        public var textBlockWidthFraction: CGFloat?
        public var highlightingTarget: HighlightingTarget
        public var badgeOffset: CGPoint
        public var badgeSize: CGSize

        public let content: ContentStyleSheet
        public let imageOrLabel: ImageOrLabelView.StyleSheet
        public private(set) var textStyles: [LabelStyleSheet] // [WLT] Oct-11-2018 Change to 'public let' when legacy code is removed.
        /// Note that the detail label will be forced to have a single line so the
        /// `numberOfLines` parameter of `LabelStyleSheet` is ignored.
        public let detail: LabelStyleSheet
        public let badge: ViewStyleSheet<UIView>
        public let accessory: InteractiveViewStyleSheet<InteractiveView>

        public init(
            verticalSpacingBetweenElements: CGFloat = 8.0,
            textBlockWidthFraction: CGFloat? = nil,
            highlightingTarget: HighlightingTarget = HighlightingTarget.container,
            badgeOffset: CGPoint = .zero,
            badgeSize: CGSize = CGSize(width: 12, height: 12),
            enforcesMinimumHeight: Bool = true,
            content: ContentStyleSheet = .init(),
            imageOrLabel: ImageOrLabelView.StyleSheet = .init(),
            textStyles: [LabelStyleSheet] = [
            .init(),
            .init(font: UIFont.preferredFont(forTextStyle: .footnote),
                  textColor: .gray)
            ],
            detail: LabelStyleSheet = .init(textAlignment: .trailing),
            badge: ViewStyleSheet<UIView> = ViewStyleSheet<UIView>(),
            accessory: InteractiveViewStyleSheet<InteractiveView> = InteractiveViewStyleSheet<InteractiveView>()
        ) {
            self.verticalSpacingBetweenElements = verticalSpacingBetweenElements
            self.textBlockWidthFraction = textBlockWidthFraction
            self.highlightingTarget = highlightingTarget
            self.badgeOffset = badgeOffset
            self.badgeSize = badgeSize
            self.imageOrLabel = imageOrLabel
            self.content = content
            self.textStyles = textStyles
            self.detail = detail
            self.badge = badge
            self.accessory = accessory
            super.init(enforcesMinimumHeight: enforcesMinimumHeight)
        }

        public override func apply(to view: Component.TitledDescription.View) {
            super.apply(to: view)
            view.numberOfLabels = textStyles.count

            view.badgeCenterYOffset.constant = badgeOffset.y
            view.badgeCenterXOffset.constant = badgeOffset.x
            view.badgeView.width.constant = badgeSize.width
            view.badgeView.height.constant = badgeSize.height

            view.labelsContainer.spacing = verticalSpacingBetweenElements
            view.textBlockWidthFraction = textBlockWidthFraction
            view.enforcesMinimumHeight = enforcesMinimumHeight

            content.apply(to: view.contentStackView)
            imageOrLabel.apply(to: view.imageOrLabelView)
            badge.apply(to: view.badgeView)
            accessory.apply(to: view.accessoryView)

            switch highlightingTarget {
            case .container:
                view.highlightingGesture.stylingView = view
            case .content:
                view.highlightingGesture.stylingView = view.contentStackView
            }

            zip(view.labels, textStyles).forEach { label, style in
                style.apply(to: label)
            }
            detail.apply(to: view.detailLabel)

            view.detailLabel.numberOfLines = 1
        }
    }
}<|MERGE_RESOLUTION|>--- conflicted
+++ resolved
@@ -34,55 +34,6 @@
             return heightComputer(width, inheritedMargins)
         }
 
-<<<<<<< HEAD
-        @available(*, deprecated, message: "Please use the designated initialiser.")
-        public convenience init(
-            title: String,
-            attributedText: NSAttributedString? = nil,
-            subtitle: String? = nil,
-            detail: String? = nil,
-            image: Property<BentoKit.ImageOrLabel>? = nil,
-            accessory: Accessory = .chevron,
-            badgeIcon: UIImage? = nil,
-            inputNodes: CustomInput? = nil,
-            didTap: Optional<() -> Void> = nil,
-            didTapAccessory: Optional<() -> Void> = nil,
-            styleSheet: StyleSheet = .init()
-        ) {
-            let titleText: TextValue
-            if let attributedText = attributedText {
-                titleText = .rich(attributedText)
-            } else {
-                titleText = .plain(title)
-            }
-
-            let texts: [TextValue]
-            if let subtitle = subtitle {
-                texts = [titleText, .plain(subtitle)]
-            } else {
-                texts = [titleText]
-            }
-
-            let detailText: TextValue?
-            if let detail = detail {
-                detailText = TextValue.plain(detail)
-            } else {
-                detailText = nil
-            }
-
-            self.init(
-                texts: texts,
-                detail: detailText,
-                image: image,
-                accessory: accessory,
-                badgeIcon: badgeIcon,
-                inputNodes: inputNodes,
-                didTap: didTap,
-                didTapAccessory: didTapAccessory,
-                styleSheet: styleSheet
-            )
-        }
-
         /// Creates a TitledDescription
         /// - parameter texts: Array of TextValues which are displayed vertically on left side of the row.
         /// - parameter detail: Description field displayed on the right side to `texts`
@@ -95,8 +46,6 @@
         /// - parameter didTapAccessory: Closure which is invoked when tapping on the accessory.
         /// - parameter interactionBehavior: Defines an behaviour when tapped. Usually `.becomeFirstResponder`.
         /// - parameter styleSheet: StyleSheet how view should be styled (fonts, colors, text alignment)
-=======
->>>>>>> 521c5c55
         public init(
             texts: [TextValue] = [],
             detail: TextValue? = nil,

import Bento
import StyleSheets
import UIKit

extension Component {
    public final class Button: AutoRenderable, HeightCustomizing {

        public let configurator: (View) -> Void
        public let styleSheet: StyleSheet

        private let heightComputer: (CGFloat, UIEdgeInsets) -> CGFloat

        public init(
            title: String? = nil,
            isEnabled: Bool = true,
            isLoading: Bool = false,
            didTap: (() -> Void)? = nil,
            interactionBehavior: InteractionBehavior = .becomeFirstResponder,
            styleSheet: StyleSheet
        ) {
            self.configurator = { view in
                view.isLoading = isLoading
                view.button.isEnabled = isEnabled
                view.button.setTitle(title, for: .normal)
                view.didTap = didTap
                view.interactionBehavior = interactionBehavior
            }
            self.heightComputer = { width, inheritedMargins in
                let contentWidth = width
                    - max(styleSheet.layoutMargins.left, inheritedMargins.left)
                    - max(styleSheet.layoutMargins.right, inheritedMargins.right)
                    - styleSheet.button.contentEdgeInsets.horizontalTotal

                return styleSheet.layoutMargins.verticalTotal
                    + max(
                        styleSheet.button.contentEdgeInsets.verticalTotal
                            + styleSheet.button.height(of: title ?? "", fittingWidth: contentWidth),
                        styleSheet.enforcesMinimumHeight ? 44.0 : 0.0
                    )
            }
            self.styleSheet = styleSheet
        }

        public func height(forWidth width: CGFloat, inheritedMargins: UIEdgeInsets) -> CGFloat {
            return heightComputer(width, inheritedMargins)
        }

        public func estimatedHeight(forWidth width: CGFloat, inheritedMargins: UIEdgeInsets) -> CGFloat {
            return heightComputer(width, inheritedMargins)
        }
    }
}

extension Component.Button {
    public final class View: InteractiveView {

        fileprivate let activityIndicator: UIActivityIndicatorView = {
            return UIActivityIndicatorView().with {
                $0.isHidden = true
                $0.hidesWhenStopped = true
            }
        }()

        public var button = Button(type: .system)
        private var huggingConstraints: [NSLayoutConstraint] = []
        private var strictConstraints: [NSLayoutConstraint] = []

        fileprivate var buttonType: UIButton.ButtonType = .system {
            didSet {
                guard oldValue != buttonType else { return }

                button = Button(type: buttonType)
                button.addTarget(self, action: #selector(buttonPressed), for: .touchUpInside)
<<<<<<< HEAD
=======
                setupLayout()

                if hugsContent {
                    huggingConstraints.forEach { $0.isActive = hugsContent }
                    strictConstraints.forEach { $0.isActive = hugsContent == false }
                }

                if isLoading {
                    activityIndicator.startAnimating()
                }
            }
        }

        fileprivate var interactionBehavior: InteractionBehavior = .becomeFirstResponder

        private var _huggingConstraints: [NSLayoutConstraint] = []
        private var huggingConstraints: [NSLayoutConstraint] {
            guard _huggingConstraints.isEmpty else {
                return _huggingConstraints
            }
>>>>>>> f112a4a8

                setupLayout()
            }
        }

        fileprivate var hugsContent: Bool = false {
            didSet {
                huggingConstraints.forEach { $0.isActive = hugsContent }
                strictConstraints.forEach { $0.isActive = hugsContent == false }
            }
        }

        public var isLoading: Bool = false {
            didSet {
                isLoading
                    ? activityIndicator.startAnimating()
                    : activityIndicator.stopAnimating()

                button.isEnabled = isLoading == false
            }
        }

        public var didTap: (() -> Void)?

        public override init(frame: CGRect) {
            super.init(frame: frame)

            button.addTarget(self, action: #selector(buttonPressed), for: .touchUpInside)
            setupLayout()
        }

        @available(*, unavailable)
        public required init?(coder aDecoder: NSCoder) {
            fatalError("init(coder:) has not been implemented")
        }

        private func setupLayout() {
            activityIndicator.removeFromSuperview()
            button.removeFromSuperview()

            button
                .add(to: self)
                .pinTop(to: layoutMarginsGuide)
                .pinBottom(to: layoutMarginsGuide)


            button.centerXAnchor.constraint(equalTo: layoutMarginsGuide.centerXAnchor)
                .activated()

            button.setContentHuggingPriority(.required, for: .vertical)
            huggingConstraints = [
                button.leadingAnchor.constraint(greaterThanOrEqualTo: layoutMarginsGuide.leadingAnchor)
                    .withPriority(.defaultHigh),
                layoutMarginsGuide.trailingAnchor.constraint(greaterThanOrEqualTo: button.trailingAnchor)
                    .withPriority(.defaultHigh)
            ]
            strictConstraints = [
                button.leadingAnchor.constraint(equalTo: layoutMarginsGuide.leadingAnchor)
                    .withPriority(.defaultHigh),
                layoutMarginsGuide.trailingAnchor.constraint(equalTo: button.trailingAnchor)
                    .withPriority(.defaultHigh)
            ]

            if hugsContent {
                huggingConstraints.forEach { $0.isActive = hugsContent }
                strictConstraints.forEach { $0.isActive = hugsContent == false }
            }

            activityIndicator
                .add(to: self)
                .pinCenter(to: button)

            if isLoading {
                activityIndicator.startAnimating()
            }
        }

        @objc private func buttonPressed() {
            if interactionBehavior.contains(.becomeFirstResponder) {
                becomeFirstResponder()
            }

            didTap?()
        }
    }
}

public extension Component.Button {
    public final class StyleSheet: InteractiveViewStyleSheet<View> {
        public let button: ButtonStyleSheet
        public let activityIndicator: ActivityIndicatorStyleSheet
        public var hugsContent: Bool
        public var autoRoundCorners: Bool
        public var buttonType: UIButton.ButtonType

        public init(
            button: ButtonStyleSheet,
            activityIndicator: ActivityIndicatorStyleSheet = .init(),
            hugsContent: Bool = false,
            autoRoundCorners: Bool = false,
            buttonType: UIButton.ButtonType = .system
        ) {
            self.button = button
            self.activityIndicator = activityIndicator
            self.hugsContent = hugsContent
            self.autoRoundCorners = autoRoundCorners
            self.buttonType = buttonType
        }

        public override func apply(to element: Component.Button.View) {
            super.apply(to: element)
            element.buttonType = buttonType
            button.apply(to: element.button)
            activityIndicator.apply(to: element.activityIndicator)
            element.hugsContent = hugsContent
            element.button.autoRoundCorners = autoRoundCorners
        }
    }
}

public class Button: UIButton {
    var autoRoundCorners: Bool = false {
        didSet {
            setNeedsLayout()
        }
    }

    override public func layoutSubviews() {
        super.layoutSubviews()
        layer.cornerRadius = autoRoundCorners ? bounds.height * 0.5 : layer.cornerRadius
    }
}<|MERGE_RESOLUTION|>--- conflicted
+++ resolved
@@ -71,29 +71,6 @@
 
                 button = Button(type: buttonType)
                 button.addTarget(self, action: #selector(buttonPressed), for: .touchUpInside)
-<<<<<<< HEAD
-=======
-                setupLayout()
-
-                if hugsContent {
-                    huggingConstraints.forEach { $0.isActive = hugsContent }
-                    strictConstraints.forEach { $0.isActive = hugsContent == false }
-                }
-
-                if isLoading {
-                    activityIndicator.startAnimating()
-                }
-            }
-        }
-
-        fileprivate var interactionBehavior: InteractionBehavior = .becomeFirstResponder
-
-        private var _huggingConstraints: [NSLayoutConstraint] = []
-        private var huggingConstraints: [NSLayoutConstraint] {
-            guard _huggingConstraints.isEmpty else {
-                return _huggingConstraints
-            }
->>>>>>> f112a4a8
 
                 setupLayout()
             }

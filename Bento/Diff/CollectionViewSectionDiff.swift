import FlexibleDiff
import UIKit

struct CollectionViewSectionDiff<SectionID: Hashable, ItemID: Hashable> {
    private let oldSections: [Section<SectionID, ItemID>]
    private let newSections: [Section<SectionID, ItemID>]
    private let supplements: Set<Supplement>

    init(oldSections: [Section<SectionID, ItemID>],
         newSections: [Section<SectionID, ItemID>],
         knownSupplements: Set<Supplement>) {
        self.oldSections = oldSections
        self.newSections = newSections
        supplements = knownSupplements
    }

    func apply(to collectionView: UICollectionView, updateAdapter: @escaping () -> Void, completion: (() -> Void)? = nil) {
        /// Since we are going to always rebind visible components, there is no point to evaluate
        /// component equation. However, we still force all instances of components to be treated as
        /// unequal, so as to preserve all positional information for in-place updates to visible cells.
        let diff = SectionedChangeset(previous: oldSections,
                                      current: newSections,
                                      sectionIdentifier: { $0.id },
                                      areMetadataEqual: const(false),
                                      items: { $0.items },
                                      itemIdentifier: { $0.id },
                                      areItemsEqual: const(false))
<<<<<<< HEAD
        apply(diff: diff, to: collectionView, completion: completion)
    }

    func apply(to collectionView: UICollectionView, with layout: UICollectionViewLayout) {
        let diff = SectionedChangeset(previous: oldSections,
                                      current: newSections,
                                      sectionIdentifier: { $0.id },
                                      areMetadataEqual: const(false),
                                      items: { $0.items },
                                      itemIdentifier: { $0.id },
                                      areItemsEqual: const(false))

        collectionView.performBatchUpdates({
            collectionView.setCollectionViewLayout(layout, animated: true)
            self.performBatchUpdates(with: diff, for: collectionView)
        }, completion: nil)
    }

    private func apply(diff: SectionedChangeset, to collectionView: UICollectionView, completion: (() -> Void)?) {
        collectionView.performBatchUpdates({
            self.performBatchUpdates(with: diff, for: collectionView)
        }, completion: { _ in completion?() })
=======
        collectionView.performBatchUpdates(
            {
                // NOTE: As per docs of `performBatchUpdates`, we should update our data source only within the `update`
                //       block, since UICollectionView might need to reload itself before proceeding to perform the
                //       batch update.
                updateAdapter()
                self.performBatchUpdates(with: diff, for: collectionView)
            },
            completion: { _ in completion?() }
        )
>>>>>>> 95ec8e3a
    }

    private func performBatchUpdates(with diff: SectionedChangeset, for collectionView: UICollectionView) {
        for supplement in supplements {
            let elementKind = supplement.elementKind

            let groups = Dictionary(grouping: collectionView.indexPathsForVisibleSupplementaryElements(ofKind: elementKind)) { $0.section }

            for (source, destination) in diff.sections.positionsOfMutations(amongVisible: groups.keys) {
                if let indexPaths = groups[source] {
                    for indexPath in indexPaths {
                        let view = collectionView.supplementaryView(forElementKind: elementKind, at: indexPath)
                        let component = newSections[destination].supplements[supplement]
                        (view as? BentoReusableView)?.bind(component)
                    }
                }
            }
        }

        collectionView.insertSections(diff.sections.inserts)
        collectionView.deleteSections(diff.sections.removals)
        collectionView.apply(sectionMutations: diff.mutatedSections, newSections: newSections)
        collectionView.moveSections(diff.sections.moves)
    }
}

extension SectionedChangeset.MutatedSection {
    var movedCollectionIndexPaths: [UICollectionView.Move] {
        let (sourceSection, destSection) = (self.source, self.destination)

        return changeset.moves.map { row in
            let source = IndexPath(row: row.source, section: sourceSection)
            let destination = IndexPath(row: row.destination, section: destSection)

            return UICollectionView.Move(source: source, destination: destination)
        }
    }
}

extension UICollectionView {
    struct Move {
        let source: IndexPath
        let destination: IndexPath
    }

    func moveSections(_ moves: [Changeset.Move]) {
        for move in moves {
            moveSection(move.source, toSection: move.destination)
        }
    }

    func perform(moves: [Move]) {
        for move in moves {
            moveItem(at: move.source, to: move.destination)
        }
    }

    func apply<SectionID, ItemID>(sectionMutations: [SectionedChangeset.MutatedSection],
                                  newSections: [Section<SectionID, ItemID>]) {
        for sectionMutation in sectionMutations {
            deleteItems(at: sectionMutation.deletedIndexPaths)
            insertItems(at: sectionMutation.insertedIndexPaths)
            perform(moves: sectionMutation.movedCollectionIndexPaths)
            
            let visibleItems = Set(
                indexPathsForVisibleItems
                    .compactMap { $0.section == sectionMutation.source ? $0.row : nil }
            )

            for (source, destination) in sectionMutation.changeset.positionsOfMutations(amongVisible: visibleItems) {
                if let cell = cellForItem(at: [sectionMutation.source, source]) as? CollectionViewContainerCell {
                    let component = newSections[sectionMutation.destination]
                        .items[destination]
                        .component
                    cell.bind(component)
                }
            }
        }
    }
}<|MERGE_RESOLUTION|>--- conflicted
+++ resolved
@@ -11,7 +11,7 @@
          knownSupplements: Set<Supplement>) {
         self.oldSections = oldSections
         self.newSections = newSections
-        supplements = knownSupplements
+        self.supplements = knownSupplements
     }
 
     func apply(to collectionView: UICollectionView, updateAdapter: @escaping () -> Void, completion: (() -> Void)? = nil) {
@@ -25,30 +25,6 @@
                                       items: { $0.items },
                                       itemIdentifier: { $0.id },
                                       areItemsEqual: const(false))
-<<<<<<< HEAD
-        apply(diff: diff, to: collectionView, completion: completion)
-    }
-
-    func apply(to collectionView: UICollectionView, with layout: UICollectionViewLayout) {
-        let diff = SectionedChangeset(previous: oldSections,
-                                      current: newSections,
-                                      sectionIdentifier: { $0.id },
-                                      areMetadataEqual: const(false),
-                                      items: { $0.items },
-                                      itemIdentifier: { $0.id },
-                                      areItemsEqual: const(false))
-
-        collectionView.performBatchUpdates({
-            collectionView.setCollectionViewLayout(layout, animated: true)
-            self.performBatchUpdates(with: diff, for: collectionView)
-        }, completion: nil)
-    }
-
-    private func apply(diff: SectionedChangeset, to collectionView: UICollectionView, completion: (() -> Void)?) {
-        collectionView.performBatchUpdates({
-            self.performBatchUpdates(with: diff, for: collectionView)
-        }, completion: { _ in completion?() })
-=======
         collectionView.performBatchUpdates(
             {
                 // NOTE: As per docs of `performBatchUpdates`, we should update our data source only within the `update`
@@ -59,14 +35,16 @@
             },
             completion: { _ in completion?() }
         )
->>>>>>> 95ec8e3a
     }
 
     private func performBatchUpdates(with diff: SectionedChangeset, for collectionView: UICollectionView) {
         for supplement in supplements {
             let elementKind = supplement.elementKind
 
-            let groups = Dictionary(grouping: collectionView.indexPathsForVisibleSupplementaryElements(ofKind: elementKind)) { $0.section }
+            let groups = Dictionary(
+                grouping: collectionView.indexPathsForVisibleSupplementaryElements(ofKind: elementKind),
+                by: { $0.section }
+            )
 
             for (source, destination) in diff.sections.positionsOfMutations(amongVisible: groups.keys) {
                 if let indexPaths = groups[source] {
@@ -117,8 +95,10 @@
         }
     }
 
-    func apply<SectionID, ItemID>(sectionMutations: [SectionedChangeset.MutatedSection],
-                                  newSections: [Section<SectionID, ItemID>]) {
+    func apply<SectionID, ItemID>(
+        sectionMutations: [SectionedChangeset.MutatedSection],
+        newSections: [Section<SectionID, ItemID>]
+    ) {
         for sectionMutation in sectionMutations {
             deleteItems(at: sectionMutation.deletedIndexPaths)
             insertItems(at: sectionMutation.insertedIndexPaths)

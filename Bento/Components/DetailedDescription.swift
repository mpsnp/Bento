private let maxImageWidth: CGFloat = 100

public extension Component {
    /// `DetailedDescription` supports a horizontal layout comprising:
    ///
    /// (1) [Optional] an image or a text placeholder, at most 100 points in width,
    ///     with an optional badge icon whose position is customisable;
    /// (2) [Optional] a vertical stack of zero or more independent text labels;
    /// (3) [Optional] a single-line detail label; and
    /// (4) [Optional] an accessory.
    ///
    /// While `DetailedDescription` supports asynchronous loading for its image
    /// view, you are obligated to ensure a consistent fixed size across all
    /// changes.
    final class DetailedDescription: AutoRenderable {
        public typealias Accessory = AccessoryView.Accessory

        public let configurator: (View) -> Void
        public let styleSheet: StyleSheet

        /// Creates a DetailedDescription
        /// - parameter texts: Array of TextValues which are displayed vertically on left side of the row.
        /// - parameter detail: Description field displayed to the right of `texts`
        /// - parameter image: Usually an image wrapped within `ImageOrLabel` component. Property makes it possible to be loaded async.
        ///                    However, you need to guarantee fixed size across all changes.
        /// - parameter accessory: Accessory which should be displayed near the right edge of the row.
        /// - parameter badgeIcon: Badge icon which is displayed in the bottom-right corner of the `image`.
        /// - parameter didTap: Closure which is invoked when whole row is tapped.
        /// - parameter didTapAccessory: Closure which is invoked when tapping on the accessory.
        /// - parameter interactionBehavior: Defines an behaviour when tapped. Usually `.becomeFirstResponder`.
        /// - parameter styleSheet: StyleSheet how view should be styled (fonts, colors, text alignment)
        public init(
            texts: [TextValue] = [],
            detail: TextValue? = nil,
            image: Bento.ImageOrLabel? = nil,
            accessory: Accessory = .chevron,
            badgeIcon: UIImage? = nil,
            didTap: (() -> Void)? = nil,
            didTapAccessory: (() -> Void)? = nil,
            interactionBehavior: InteractionBehavior = .becomeFirstResponder,
            styleSheet: StyleSheet = .init()
        ) {
            self.configurator = { view in
                view.labels.forEach { $0.isHidden = true }
                zip(view.labels, texts).forEach { label, text in
                    text.apply(to: label)
                    label.isHidden = text.isEmpty
                }

                detail?.apply(to: view.detailLabel)
                view.detailLabel.isHidden = detail?.isEmpty ?? true

                if let image = image {
                    view.imageOrLabelView.content = image
                }
                view.imageOrLabelView.isHidden = image == nil

                view.accessoryView.accessory = accessory
                view.accessoryView.didTap = didTapAccessory
                view.accessoryView.interactionBehavior = interactionBehavior

                view.badgeView.imageView.image = badgeIcon
                view.badgeView.isHidden = badgeIcon == nil

                view.highlightingGesture.interactionBehavior = interactionBehavior
                view.highlightingGesture.didTap = didTap.map(HighlightingGesture.TapAction.resign)
                view.highlightingGesture.didRebindView()
            }

            self.styleSheet = styleSheet
        }
    }
}

extension Component.DetailedDescription {

    @objc(DetailedDescriptionView)
    public final class View: InteractiveView {

        var numberOfLabels: Int = 2 {
            didSet {
                guard numberOfLabels != oldValue else { return }
                processChangeInLabelCount()
            }
        }

        override init(frame: CGRect) {
            self.labels = (0 ..< numberOfLabels).map { _ in UILabel() }
            self.labelsContainer = stack(.vertical,
                                         spacing: 8.0,
                                         distribution: .fill,
                                         alignment: .fill,
                                         views: labels)

            super.init(frame: frame)
            contentStackView.add(to: self).pinEdges(to: layoutMarginsGuide)

            contentStackView.axis = .horizontal
            contentStackView.spacing = 8.0
            contentStackView.distribution = .fill
            contentStackView.alignment = .center

            contentStackView.addArrangedSubview(imageOrLabelView)
            contentStackView.addArrangedSubview(labelsContainer)
            contentStackView.addArrangedSubview(detailLabel)
            contentStackView.addArrangedSubview(accessoryView)

            [imageOrLabelView, labelsContainer, detailLabel, accessoryView].forEach {
                $0.translatesAutoresizingMaskIntoConstraints = false
            }

            imageOrLabelView.setContentHuggingPriority(.required, for: .horizontal)
            imageOrLabelView.setContentHuggingPriority(.required, for: .vertical)
            imageOrLabelView.setContentCompressionResistancePriority(.cellRequired, for: .vertical)
            imageOrLabelView.setContentCompressionResistancePriority(.required, for: .horizontal)

            labels.forEach { label in setupAutoLayoutPriorities(for: label)}

            detailLabel.setContentHuggingPriority(.defaultHigh, for: .horizontal)
            detailLabel.setContentHuggingPriority(.defaultHigh, for: .vertical)
            detailLabel.setContentCompressionResistancePriority(.defaultHigh, for: .horizontal)
            detailLabel.setContentCompressionResistancePriority(.cellRequired, for: .vertical)

            addSubview(badgeView)
        }

        @available(*, unavailable)
        required init(coder aDecoder: NSCoder) {
            fatalError("init(coder:) has not been implemented")
        }

        fileprivate let contentStackView = BaseStackView()
        fileprivate let imageOrLabelView = ImageOrLabelView()
        fileprivate let labelsContainer: UIStackView
        fileprivate let detailLabel = UILabel()
        fileprivate let badgeView = BadgeView(frame: .zero)
        fileprivate let accessoryView = AccessoryView()

        fileprivate var labels: [UILabel]

        fileprivate lazy var badgeCenterYOffset = badgeView.centerYAnchor
            .constraint(equalTo: imageOrLabelView.bottomAnchor)
            .activated()

        fileprivate lazy var badgeCenterXOffset = badgeView.centerXAnchor
            .constraint(equalTo: imageOrLabelView.trailingAnchor)
            .activated()

        fileprivate var textBlockWidthFraction: CGFloat? {
            didSet {
                guard textBlockWidthFraction != oldValue else { return }
                textBlockWidthFractionDidChange()
            }
        }

        private var textBlockWidthConstraint: NSLayoutConstraint?
    }
}

extension Component.DetailedDescription.View: PreSizingLayoutPassRequiring {}

fileprivate extension Component.DetailedDescription.View {

    final class BadgeView: UIView {

        let imageView = UIImageView()

        lazy var width = widthAnchor
            .constraint(equalToConstant: 0)
            .activated()

        lazy var height = heightAnchor
            .constraint(equalToConstant: 0)
            .activated()

        override init(frame: CGRect) {
            super.init(frame: frame)
            setupLayout()
        }

        required init?(coder aDecoder: NSCoder) {
            fatalError("init(coder:) has not been implemented")
        }

        private func setupLayout() {
            translatesAutoresizingMaskIntoConstraints = false
            imageView.add(to: self).pinEdges(to: self)
        }
    }
}

private extension Component.DetailedDescription.View {
    func textBlockWidthFractionDidChange() {
        textBlockWidthConstraint?.isActive = false
        textBlockWidthConstraint = nil

        guard let fraction = textBlockWidthFraction else { return }
        textBlockWidthConstraint = labelsContainer.widthAnchor
            .constraint(equalTo: layoutMarginsGuide.widthAnchor, multiplier: fraction)
            .activated()
    }

    func processChangeInLabelCount() {
        let currentLabelCount = labels.count
        let newLabelCount = numberOfLabels
        let labelCountDifference = abs(newLabelCount - currentLabelCount)

        guard newLabelCount != currentLabelCount else { return }

        if newLabelCount > currentLabelCount {
            let labelsToAdd = (1 ... labelCountDifference).map { _ in UILabel() }
            labelsToAdd.forEach { label in
                setupAutoLayoutPriorities(for: label)
                labelsContainer.addArrangedSubview(label)
            }
            labels += labelsToAdd
        } else {
            let labelsToRemove = labels.suffix(labelCountDifference)
            labelsToRemove.forEach { $0.removeFromSuperview() }
            labels = [UILabel](labels.prefix(newLabelCount))
        }
    }

    func setupAutoLayoutPriorities(for label: UILabel) {
        label.translatesAutoresizingMaskIntoConstraints = false
        label.setContentHuggingPriority(.required, for: .vertical)
        label.setContentHuggingPriority(.defaultLow, for: .horizontal)
        label.setContentCompressionResistancePriority(.defaultHigh, for: .horizontal)
        label.setContentCompressionResistancePriority(.required, for: .vertical)
    }
}

public extension Component.DetailedDescription {
<<<<<<< HEAD
    public final class ContentStyleSheet: BaseStackViewStyleSheet<BaseStackView> {
=======
    final class ContentStyleSheet: ViewStyleSheet<BaseStackView> {
>>>>>>> 1332c993
        public typealias Alignment = UIStackView.Alignment

        public init(
            spacing: CGFloat = 16,
            alignment: Alignment = .center,
            isLayoutMarginsRelativeArrangement: Bool = false
        ) {
            super.init(axis: .horizontal, spacing: spacing, distribution: .fill, alignment: alignment)
        }
    }

    final class StyleSheet: InteractiveViewStyleSheet<View> {

        public enum HighlightingTarget {
            case container
            case content
        }

        public var verticalSpacingBetweenElements: CGFloat
        public var textBlockWidthFraction: CGFloat?
        public var highlightingTarget: HighlightingTarget
        public var badgeOffset: CGPoint
        public var badgeSize: CGSize

        public let content: ContentStyleSheet
        public let imageOrLabel: ImageOrLabelView.StyleSheet
        public private(set) var textStyles: [LabelStyleSheet] // [WLT] Oct-11-2018 Change to 'public let' when legacy code is removed.
        /// Note that the detail label will be forced to have a single line so the
        /// `numberOfLines` parameter of `LabelStyleSheet` is ignored.
        public let detail: LabelStyleSheet
        public let badge: ViewStyleSheet<UIView>
        public let accessory: InteractiveViewStyleSheet<InteractiveView>

        public init(
            verticalSpacingBetweenElements: CGFloat = 8.0,
            textBlockWidthFraction: CGFloat? = nil,
            highlightingTarget: HighlightingTarget = HighlightingTarget.container,
            badgeOffset: CGPoint = .zero,
            badgeSize: CGSize = CGSize(width: 12, height: 12),
            enforcesMinimumHeight: Bool = true,
            content: ContentStyleSheet = .init(),
            imageOrLabel: ImageOrLabelView.StyleSheet = .init(),
            textStyles: [LabelStyleSheet] = [
            .init(),
            .init(font: UIFont.preferredFont(forTextStyle: .footnote),
                  textColor: .gray)
            ],
            detail: LabelStyleSheet = .init(textAlignment: .trailing),
            badge: ViewStyleSheet<UIView> = ViewStyleSheet<UIView>(),
            accessory: InteractiveViewStyleSheet<InteractiveView> = InteractiveViewStyleSheet<InteractiveView>()
            ) {
            self.verticalSpacingBetweenElements = verticalSpacingBetweenElements
            self.textBlockWidthFraction = textBlockWidthFraction
            self.highlightingTarget = highlightingTarget
            self.badgeOffset = badgeOffset
            self.badgeSize = badgeSize
            self.imageOrLabel = imageOrLabel
            self.content = content
            self.textStyles = textStyles
            self.detail = detail
            self.badge = badge
            self.accessory = accessory
            super.init(enforcesMinimumHeight: enforcesMinimumHeight)
        }

        public override func apply(to view: Component.DetailedDescription.View) {
            super.apply(to: view)
            view.numberOfLabels = textStyles.count

            view.badgeCenterYOffset.constant = badgeOffset.y
            view.badgeCenterXOffset.constant = badgeOffset.x
            view.badgeView.width.constant = badgeSize.width
            view.badgeView.height.constant = badgeSize.height

            view.labelsContainer.spacing = verticalSpacingBetweenElements
            view.textBlockWidthFraction = textBlockWidthFraction
            view.enforcesMinimumHeight = enforcesMinimumHeight

            content.apply(to: view.contentStackView)
            imageOrLabel.apply(to: view.imageOrLabelView)
            badge.apply(to: view.badgeView)
            accessory.apply(to: view.accessoryView)

            switch highlightingTarget {
            case .container:
                view.highlightingGesture.stylingView = view
            case .content:
                view.highlightingGesture.stylingView = view.contentStackView
            }

            zip(view.labels, textStyles).forEach { label, style in
                style.apply(to: label)
            }
            detail.apply(to: view.detailLabel)

            view.detailLabel.numberOfLines = 1
        }
    }
}<|MERGE_RESOLUTION|>--- conflicted
+++ resolved
@@ -231,11 +231,7 @@
 }
 
 public extension Component.DetailedDescription {
-<<<<<<< HEAD
-    public final class ContentStyleSheet: BaseStackViewStyleSheet<BaseStackView> {
-=======
-    final class ContentStyleSheet: ViewStyleSheet<BaseStackView> {
->>>>>>> 1332c993
+    final class ContentStyleSheet: BaseStackViewStyleSheet<BaseStackView> {
         public typealias Alignment = UIStackView.Alignment
 
         public init(

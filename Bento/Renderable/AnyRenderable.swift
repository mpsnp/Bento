--- conflicted
+++ resolved
@@ -138,17 +138,12 @@
     
     func render(in view: UIView) { fatalError() }
     func cast<T>(to type: T.Type) -> T? { fatalError() }
+    func willDisplay(_ view: UIView) { fatalError() }
+    func didEndDisplaying(_ view: UIView) { fatalError() }
 }
 
 extension AnyRenderableBox: AnyRenderableConvertible {
     func asAnyRenderable() -> AnyRenderable {
         return AnyRenderable(self)
     }
-<<<<<<< HEAD
-    func render(in view: UIView) { fatalError() }
-    func cast<T>(to type: T.Type) -> T? { fatalError() }
-    func willDisplay(_ view: UIView) { fatalError() }
-    func didEndDisplaying(_ view: UIView) { fatalError() }
-=======
->>>>>>> b4830d0a
 }
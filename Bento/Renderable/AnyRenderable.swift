import UIKit

public protocol AnyRenderableConvertible {
    func asAnyRenderable() -> AnyRenderable
}

public extension AnyRenderableConvertible where Self: Renderable {
    func asAnyRenderable() -> AnyRenderable {
        return AnyRenderable(self)
    }
}

public struct AnyRenderable: Renderable {
    /// The runtime view type of the wrapped `Renderable`.
    public var viewType: NativeView.Type {
        return base.viewType
    }

    /// The runtime component type of the wrapped `Renderable`.
    public var componentType: Any.Type {
        return base.componentType
    }

    internal var fullyQualifiedTypeName: String {
        /// NOTE: `String.init(reflecting:)` gives the fully qualified type name.
        //        Tests would catch unexpeced type name printing behavior due to Swift runtime changes.
        return String(reflecting: componentType)
    }

    private let base: AnyRenderableBoxBase

    public init<Base: Renderable>(_ base: Base) {
        self.base = AnyRenderableBox(base)
    }

    init(_ base: AnyRenderableBoxBase) {
        self.base = base
    }

    public func render(in view: UIView) {
        base.render(in: view)
    }

<<<<<<< HEAD
    public func didMount(to view: UIView, storage: ViewStorage) {
        base.didMount(to: view, storage: storage)
    }

    public func willUnmount(from view: UIView, storage: ViewStorage) {
        base.willUnmount(from: view, storage: storage)
=======
    public func willDisplay(_ view: UIView) {
        base.willDisplay(view)
    }

    public func didEndDisplaying(_ view: UIView) {
        base.didEndDisplaying(view)
>>>>>>> 184cb8aa
    }

    func cast<T>(to type: T.Type) -> T? {
        return base.cast(to: type)
    }

    func sizeBoundTo(width: CGFloat, inheritedMargins: UIEdgeInsets) -> CGSize {
        return rendered(size: CGSize(width: width, height: .greatestFiniteMagnitude),
                                 inheritedMargins: inheritedMargins)
            .systemLayoutSizeFitting(CGSize(width: width, height: UIView.layoutFittingCompressedSize.height),
                                     withHorizontalFittingPriority: .required,
                                     verticalFittingPriority: .defaultLow)
    }

    func sizeBoundTo(height: CGFloat, inheritedMargins: UIEdgeInsets) -> CGSize {
        return rendered(size: CGSize(width: .greatestFiniteMagnitude, height: height),
                        inheritedMargins: inheritedMargins)
            .systemLayoutSizeFitting(CGSize(width: UIView.layoutFittingCompressedSize.width, height: height),
                                     withHorizontalFittingPriority: .defaultLow,
                                     verticalFittingPriority: .required)
    }

    func sizeBoundTo(size: CGSize, inheritedMargins: UIEdgeInsets) -> CGSize {
        return rendered(size: size, inheritedMargins: inheritedMargins)
            .systemLayoutSizeFitting(size)
    }

    private func rendered(size: CGSize, inheritedMargins: UIEdgeInsets) -> UIView {
        let view = viewType.generate()
        render(in: view)

        let margins = view.layoutMargins
        view.layoutMargins = UIEdgeInsets(top: max(margins.top, inheritedMargins.top),
                                          left: max(margins.left, inheritedMargins.left),
                                          bottom: max(margins.bottom, inheritedMargins.bottom),
                                          right: max(margins.right, inheritedMargins.right))

        view.triggerPresizingLayoutPassIfNeeded(forTargetSize: size)

        return view
    }
    
    public func asAnyRenderable() -> AnyRenderable {
        return self
    }
}

class AnyRenderableBox<Base: Renderable>: AnyRenderableBoxBase {
    override var viewType: NativeView.Type {
        return (base as? AnyRenderable)?.viewType ?? Base.View.self
    }

    override var componentType: Any.Type {
        return (base as? AnyRenderable)?.componentType ?? Base.self
    }

    let base: Base

    init(_ base: Base) {
        self.base = base
        super.init()
    }

    override func render(in view: UIView) {
        base.render(in: view as! Base.View)
    }

    override func cast<T>(to type: T.Type) -> T? {
        if let anyRenderable = base as? AnyRenderable {
            return anyRenderable.cast(to: type)
        }
        return base as? T
    }

<<<<<<< HEAD
    override func didMount(to view: UIView, storage: ViewStorage) {
        base.didMount(to: view as! Base.View, storage: storage)
    }

    override func willUnmount(from view: UIView, storage: ViewStorage) {
        base.willUnmount(from: view as! Base.View, storage: storage)
=======
    override func willDisplay(_ view: UIView) {
        base.willDisplay(view as! Base.View)
    }

    override func didEndDisplaying(_ view: UIView) {
        base.didEndDisplaying(view as! Base.View)
>>>>>>> 184cb8aa
    }
}

class AnyRenderableBoxBase {
    var viewType: NativeView.Type { fatalError() }
    var componentType: Any.Type { fatalError() }

    init() {}
    
    func render(in view: UIView) { fatalError() }
    func cast<T>(to type: T.Type) -> T? { fatalError() }
<<<<<<< HEAD
    func didMount(to view: UIView, storage: ViewStorage) { fatalError() }
    func willUnmount(from view: UIView, storage: ViewStorage) { fatalError() }
=======
    func willDisplay(_ view: UIView) { fatalError() }
    func didEndDisplaying(_ view: UIView) { fatalError() }
>>>>>>> 184cb8aa
}

extension AnyRenderableBox: AnyRenderableConvertible {
    func asAnyRenderable() -> AnyRenderable {
        return AnyRenderable(self)
    }
}<|MERGE_RESOLUTION|>--- conflicted
+++ resolved
@@ -41,21 +41,20 @@
         base.render(in: view)
     }
 
-<<<<<<< HEAD
     public func didMount(to view: UIView, storage: ViewStorage) {
         base.didMount(to: view, storage: storage)
     }
 
     public func willUnmount(from view: UIView, storage: ViewStorage) {
         base.willUnmount(from: view, storage: storage)
-=======
+    }
+
     public func willDisplay(_ view: UIView) {
         base.willDisplay(view)
     }
 
     public func didEndDisplaying(_ view: UIView) {
         base.didEndDisplaying(view)
->>>>>>> 184cb8aa
     }
 
     func cast<T>(to type: T.Type) -> T? {
@@ -130,21 +129,20 @@
         return base as? T
     }
 
-<<<<<<< HEAD
     override func didMount(to view: UIView, storage: ViewStorage) {
         base.didMount(to: view as! Base.View, storage: storage)
     }
 
     override func willUnmount(from view: UIView, storage: ViewStorage) {
         base.willUnmount(from: view as! Base.View, storage: storage)
-=======
+    }
+
     override func willDisplay(_ view: UIView) {
         base.willDisplay(view as! Base.View)
     }
 
     override func didEndDisplaying(_ view: UIView) {
         base.didEndDisplaying(view as! Base.View)
->>>>>>> 184cb8aa
     }
 }
 
@@ -156,13 +154,10 @@
     
     func render(in view: UIView) { fatalError() }
     func cast<T>(to type: T.Type) -> T? { fatalError() }
-<<<<<<< HEAD
     func didMount(to view: UIView, storage: ViewStorage) { fatalError() }
     func willUnmount(from view: UIView, storage: ViewStorage) { fatalError() }
-=======
     func willDisplay(_ view: UIView) { fatalError() }
     func didEndDisplaying(_ view: UIView) { fatalError() }
->>>>>>> 184cb8aa
 }
 
 extension AnyRenderableBox: AnyRenderableConvertible {

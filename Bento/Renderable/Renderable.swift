--- conflicted
+++ resolved
@@ -14,7 +14,6 @@
     ///   - view: The host native view to render to.
     func render(in view: View)
 
-<<<<<<< HEAD
     /// Acknowledge that the component has been mounted to a host native view.
     ///
     /// - warning: If any manipulation on `view` is performed here, it must be undone in `willUnmount(from:storage:)`.
@@ -33,21 +32,6 @@
     ///   - storage: The view storage with additional dynamic data from `didMount(to:storage:)`.
     func willUnmount(from view: View, storage: ViewStorage)
 }
-=======
-public extension Renderable {
-    func deletable(
-        deleteActionText: String,
-        backgroundColor: UIColor? = nil,
-        didDelete: @escaping () -> Void
-    ) -> AnyRenderable {
-        return DeletableComponent(
-            source: self,
-            deleteActionText: deleteActionText,
-            backgroundColor: backgroundColor,
-            didDelete: didDelete
-        ).asAnyRenderable()
-    }
->>>>>>> b4830d0a
 
 extension Renderable {
     public func asAnyRenderable() -> AnyRenderable {

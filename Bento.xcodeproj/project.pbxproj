--- conflicted
+++ resolved
@@ -66,11 +66,8 @@
 		65496FB8211C323F00511D8A /* TableViewContainerCell.swift in Sources */ = {isa = PBXBuildFile; fileRef = 587F0717201B355800ACD219 /* TableViewContainerCell.swift */; };
 		65496FB9211C323F00511D8A /* TableViewAdapter.swift in Sources */ = {isa = PBXBuildFile; fileRef = A9509BC2762C8B4277B973D8 /* TableViewAdapter.swift */; };
 		65570424222E88A500EEE8EC /* RequiringPreSizingLayoutPass.swift in Sources */ = {isa = PBXBuildFile; fileRef = 65570423222E88A500EEE8EC /* RequiringPreSizingLayoutPass.swift */; };
-<<<<<<< HEAD
 		65836F8322706F030043F587 /* AdapterStoreItemTests.swift in Sources */ = {isa = PBXBuildFile; fileRef = 65836F8222706F030043F587 /* AdapterStoreItemTests.swift */; };
-=======
 		65836F932270A9B60043F587 /* CustomInputComponent.swift in Sources */ = {isa = PBXBuildFile; fileRef = 65836F922270A9B60043F587 /* CustomInputComponent.swift */; };
->>>>>>> 883ab103
 		65A69EDF218B8892005D90AC /* UICollectionViewExtensions.swift in Sources */ = {isa = PBXBuildFile; fileRef = 65A69EDE218B8891005D90AC /* UICollectionViewExtensions.swift */; };
 		65A69EE1218B8AB6005D90AC /* CustomCollectionViewAdapter.swift in Sources */ = {isa = PBXBuildFile; fileRef = 65A69EE0218B8AB6005D90AC /* CustomCollectionViewAdapter.swift */; };
 		65BA922E20AF388F004AEF18 /* UITableViewExtensions.swift in Sources */ = {isa = PBXBuildFile; fileRef = 65BA922D20AF388F004AEF18 /* UITableViewExtensions.swift */; };
@@ -274,11 +271,8 @@
 		651E75BF221005E300130866 /* UIKitContainerDiffApplicationTests.swift */ = {isa = PBXFileReference; lastKnownFileType = sourcecode.swift; path = UIKitContainerDiffApplicationTests.swift; sourceTree = "<group>"; };
 		653D460A2256665000CF3E4C /* AdapterStoreTests.swift */ = {isa = PBXFileReference; lastKnownFileType = sourcecode.swift; path = AdapterStoreTests.swift; sourceTree = "<group>"; };
 		65570423222E88A500EEE8EC /* RequiringPreSizingLayoutPass.swift */ = {isa = PBXFileReference; lastKnownFileType = sourcecode.swift; path = RequiringPreSizingLayoutPass.swift; sourceTree = "<group>"; };
-<<<<<<< HEAD
 		65836F8222706F030043F587 /* AdapterStoreItemTests.swift */ = {isa = PBXFileReference; lastKnownFileType = sourcecode.swift; path = AdapterStoreItemTests.swift; sourceTree = "<group>"; };
-=======
 		65836F922270A9B60043F587 /* CustomInputComponent.swift */ = {isa = PBXFileReference; lastKnownFileType = sourcecode.swift; path = CustomInputComponent.swift; sourceTree = "<group>"; };
->>>>>>> 883ab103
 		65A69EDE218B8891005D90AC /* UICollectionViewExtensions.swift */ = {isa = PBXFileReference; lastKnownFileType = sourcecode.swift; path = UICollectionViewExtensions.swift; sourceTree = "<group>"; };
 		65A69EE0218B8AB6005D90AC /* CustomCollectionViewAdapter.swift */ = {isa = PBXFileReference; lastKnownFileType = sourcecode.swift; path = CustomCollectionViewAdapter.swift; sourceTree = "<group>"; };
 		65BA922D20AF388F004AEF18 /* UITableViewExtensions.swift */ = {isa = PBXFileReference; lastKnownFileType = sourcecode.swift; path = UITableViewExtensions.swift; sourceTree = "<group>"; };

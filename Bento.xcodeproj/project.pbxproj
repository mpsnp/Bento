// !$*UTF8*$!
{
	archiveVersion = 1;
	classes = {
	};
	objectVersion = 48;
	objects = {

/* Begin PBXBuildFile section */
		515F94097C1F82B7E5C2DE0C /* Section.swift in Sources */ = {isa = PBXBuildFile; fileRef = 515F9EAF847DD1D68DE3A48C /* Section.swift */; };
		5829D269200FB092001E020D /* AppDelegate.swift in Sources */ = {isa = PBXBuildFile; fileRef = 5829D268200FB092001E020D /* AppDelegate.swift */; };
		5829D26B200FB092001E020D /* ViewController.swift in Sources */ = {isa = PBXBuildFile; fileRef = 5829D26A200FB092001E020D /* ViewController.swift */; };
		5829D26E200FB092001E020D /* Main.storyboard in Resources */ = {isa = PBXBuildFile; fileRef = 5829D26C200FB092001E020D /* Main.storyboard */; };
		5829D270200FB092001E020D /* Assets.xcassets in Resources */ = {isa = PBXBuildFile; fileRef = 5829D26F200FB092001E020D /* Assets.xcassets */; };
		5829D273200FB092001E020D /* LaunchScreen.storyboard in Resources */ = {isa = PBXBuildFile; fileRef = 5829D271200FB092001E020D /* LaunchScreen.storyboard */; };
		582D9951217E196E00C67B0D /* MenuItemsResponding.swift in Sources */ = {isa = PBXBuildFile; fileRef = 582D9950217E196E00C67B0D /* MenuItemsResponding.swift */; };
		582D9987217F87B100C67B0D /* ComponentLifecycleAware.swift in Sources */ = {isa = PBXBuildFile; fileRef = 582D9986217F87B100C67B0D /* ComponentLifecycleAware.swift */; };
		5830C5E721F22DDC0029044B /* ComponentLifecycleAware.swift in Sources */ = {isa = PBXBuildFile; fileRef = 5830C5E621F22DDC0029044B /* ComponentLifecycleAware.swift */; };
		58467B03202B33F200577C77 /* TableViewSectionDiff.swift in Sources */ = {isa = PBXBuildFile; fileRef = 58467B02202B33F200577C77 /* TableViewSectionDiff.swift */; };
		584A6F9E20C7E36D006395E8 /* IntroComponent.swift in Sources */ = {isa = PBXBuildFile; fileRef = 584A6F9D20C7E36D006395E8 /* IntroComponent.swift */; };
		584A6FA020C7E470006395E8 /* IntroComponentView.xib in Resources */ = {isa = PBXBuildFile; fileRef = 584A6F9F20C7E470006395E8 /* IntroComponentView.xib */; };
		5857BECA2056F02C0085EB9C /* If.swift in Sources */ = {isa = PBXBuildFile; fileRef = 5857BEC92056F02C0085EB9C /* If.swift */; };
		5874C80520C9342B004EB5EA /* CollectionViewAdapter.swift in Sources */ = {isa = PBXBuildFile; fileRef = 5874C80420C9342B004EB5EA /* CollectionViewAdapter.swift */; };
		5874C80720C93445004EB5EA /* CollectionViewContainerReusableView.swift in Sources */ = {isa = PBXBuildFile; fileRef = 5874C80620C93445004EB5EA /* CollectionViewContainerReusableView.swift */; };
		587A341F2100A09B00B25CCA /* Deletable.swift in Sources */ = {isa = PBXBuildFile; fileRef = 587A341E2100A09B00B25CCA /* Deletable.swift */; };
		58BA75602016303B0050D5F1 /* Bento.h in Headers */ = {isa = PBXBuildFile; fileRef = 58BA755E2016303B0050D5F1 /* Bento.h */; settings = {ATTRIBUTES = (Public, ); }; };
		58BA7584201633CC0050D5F1 /* Renderable.swift in Sources */ = {isa = PBXBuildFile; fileRef = 58BA7583201633CC0050D5F1 /* Renderable.swift */; };
		58BA7586201634120050D5F1 /* Helpers.swift in Sources */ = {isa = PBXBuildFile; fileRef = 58BA7585201634120050D5F1 /* Helpers.swift */; };
		58D0F12D207F573B00A24E96 /* TableViewAnimation.swift in Sources */ = {isa = PBXBuildFile; fileRef = 58D0F12C207F573B00A24E96 /* TableViewAnimation.swift */; };
		58D27BA721B83B2700DC9600 /* DeletableTests.swift in Sources */ = {isa = PBXBuildFile; fileRef = 58D27BA621B83B2700DC9600 /* DeletableTests.swift */; };
		58E98E5B2016571F00F78BAE /* IconTextCell.xib in Resources */ = {isa = PBXBuildFile; fileRef = 58E98E552016571F00F78BAE /* IconTextCell.xib */; };
		58E98E5C2016571F00F78BAE /* ToggleCell.xib in Resources */ = {isa = PBXBuildFile; fileRef = 58E98E562016571F00F78BAE /* ToggleCell.xib */; };
		58E98E5D2016571F00F78BAE /* ToggleCell.swift in Sources */ = {isa = PBXBuildFile; fileRef = 58E98E572016571F00F78BAE /* ToggleCell.swift */; };
		58E98E5E2016571F00F78BAE /* EmptySpaceCell.xib in Resources */ = {isa = PBXBuildFile; fileRef = 58E98E582016571F00F78BAE /* EmptySpaceCell.xib */; };
		58E98E5F2016571F00F78BAE /* EmptySpaceCell.swift in Sources */ = {isa = PBXBuildFile; fileRef = 58E98E592016571F00F78BAE /* EmptySpaceCell.swift */; };
		58E98E602016571F00F78BAE /* IconTextCell.swift in Sources */ = {isa = PBXBuildFile; fileRef = 58E98E5A2016571F00F78BAE /* IconTextCell.swift */; };
		58E98E63201889B900F78BAE /* AnyRenderable.swift in Sources */ = {isa = PBXBuildFile; fileRef = 58E98E62201889B900F78BAE /* AnyRenderable.swift */; };
		58FC4427207CF2BB00DA3614 /* AnyRenderableTests.swift in Sources */ = {isa = PBXBuildFile; fileRef = 9A3EF77F205D866F00D043AC /* AnyRenderableTests.swift */; };
		58FC4428207CF2BB00DA3614 /* TestId.swift in Sources */ = {isa = PBXBuildFile; fileRef = 9A784702205EB61D00FA597E /* TestId.swift */; };
		58FC4429207CF2BB00DA3614 /* TestRenderable.swift in Sources */ = {isa = PBXBuildFile; fileRef = 9A784700205EB5E000FA597E /* TestRenderable.swift */; };
		58FC442F207CF37700DA3614 /* script in Resources */ = {isa = PBXBuildFile; fileRef = 58FC442E207CF37700DA3614 /* script */; };
		58FC4430207CF3CD00DA3614 /* Bento.framework in Frameworks */ = {isa = PBXBuildFile; fileRef = 58BA755C2016303B0050D5F1 /* Bento.framework */; };
		58FC4431207CF3CD00DA3614 /* Bento.framework in Embed Frameworks */ = {isa = PBXBuildFile; fileRef = 58BA755C2016303B0050D5F1 /* Bento.framework */; settings = {ATTRIBUTES = (CodeSignOnCopy, RemoveHeadersOnCopy, ); }; };
		58FC4441207CFBD700DA3614 /* MovieComponentView.swift in Sources */ = {isa = PBXBuildFile; fileRef = 58FC4437207CFBD600DA3614 /* MovieComponentView.swift */; };
		58FC4442207CFBD700DA3614 /* LoadingIndicatorView.xib in Resources */ = {isa = PBXBuildFile; fileRef = 58FC4438207CFBD600DA3614 /* LoadingIndicatorView.xib */; };
		58FC4443207CFBD700DA3614 /* SegmetControlView.xib in Resources */ = {isa = PBXBuildFile; fileRef = 58FC4439207CFBD700DA3614 /* SegmetControlView.xib */; };
		58FC4444207CFBD700DA3614 /* SegmetControlView.swift in Sources */ = {isa = PBXBuildFile; fileRef = 58FC443A207CFBD700DA3614 /* SegmetControlView.swift */; };
		58FC4445207CFBD700DA3614 /* LoadingIndicatorView.swift in Sources */ = {isa = PBXBuildFile; fileRef = 58FC443B207CFBD700DA3614 /* LoadingIndicatorView.swift */; };
		58FC4446207CFBD700DA3614 /* ButtonComponentView.xib in Resources */ = {isa = PBXBuildFile; fileRef = 58FC443C207CFBD700DA3614 /* ButtonComponentView.xib */; };
		58FC4447207CFBD700DA3614 /* ButtonComponentView.swift in Sources */ = {isa = PBXBuildFile; fileRef = 58FC443D207CFBD700DA3614 /* ButtonComponentView.swift */; };
		58FC4448207CFBD700DA3614 /* IconTitleDetailsView.xib in Resources */ = {isa = PBXBuildFile; fileRef = 58FC443E207CFBD700DA3614 /* IconTitleDetailsView.xib */; };
		58FC4449207CFBD700DA3614 /* IconTitleDetailsView.swift in Sources */ = {isa = PBXBuildFile; fileRef = 58FC443F207CFBD700DA3614 /* IconTitleDetailsView.swift */; };
		58FC444A207CFBD700DA3614 /* MovieComponentView.xib in Resources */ = {isa = PBXBuildFile; fileRef = 58FC4440207CFBD700DA3614 /* MovieComponentView.xib */; };
		58FC444D207CFBE200DA3614 /* BookAppointmentViewController.swift in Sources */ = {isa = PBXBuildFile; fileRef = 58FC444B207CFBE100DA3614 /* BookAppointmentViewController.swift */; };
		58FC444E207CFBE200DA3614 /* MoviesListViewController.swift in Sources */ = {isa = PBXBuildFile; fileRef = 58FC444C207CFBE200DA3614 /* MoviesListViewController.swift */; };
		61B40919208523F60063DE25 /* IntroViewModel.swift in Sources */ = {isa = PBXBuildFile; fileRef = 61B40916208523F50063DE25 /* IntroViewModel.swift */; };
		61B4091A208523F60063DE25 /* IntroViewController.swift in Sources */ = {isa = PBXBuildFile; fileRef = 61B40917208523F50063DE25 /* IntroViewController.swift */; };
		61B64BB12086561B0092082C /* IntroRenderer.swift in Sources */ = {isa = PBXBuildFile; fileRef = 61B64BB02086561B0092082C /* IntroRenderer.swift */; };
		61B64BB420873DA10092082C /* CollectionViewSectionDiff.swift in Sources */ = {isa = PBXBuildFile; fileRef = 61B64BB320873DA10092082C /* CollectionViewSectionDiff.swift */; };
		61B64BB6208745730092082C /* CollectionViewContainerCell.swift in Sources */ = {isa = PBXBuildFile; fileRef = 61B64BB5208745730092082C /* CollectionViewContainerCell.swift */; };
<<<<<<< HEAD
		65020C322203186400DC8F42 /* NativeView.swift in Sources */ = {isa = PBXBuildFile; fileRef = 65020C312203186400DC8F42 /* NativeView.swift */; };
=======
		651E75C0221005E300130866 /* UIKitContainerDiffApplicationTests.swift in Sources */ = {isa = PBXBuildFile; fileRef = 651E75BF221005E300130866 /* UIKitContainerDiffApplicationTests.swift */; };
>>>>>>> ccdf2c50
		65496FB8211C323F00511D8A /* TableViewContainerCell.swift in Sources */ = {isa = PBXBuildFile; fileRef = 587F0717201B355800ACD219 /* TableViewContainerCell.swift */; };
		65496FB9211C323F00511D8A /* TableViewAdapter.swift in Sources */ = {isa = PBXBuildFile; fileRef = A9509BC2762C8B4277B973D8 /* TableViewAdapter.swift */; };
		65A69EDF218B8892005D90AC /* UICollectionViewExtensions.swift in Sources */ = {isa = PBXBuildFile; fileRef = 65A69EDE218B8891005D90AC /* UICollectionViewExtensions.swift */; };
		65A69EE1218B8AB6005D90AC /* CustomCollectionViewAdapter.swift in Sources */ = {isa = PBXBuildFile; fileRef = 65A69EE0218B8AB6005D90AC /* CustomCollectionViewAdapter.swift */; };
		65BA922E20AF388F004AEF18 /* UITableViewExtensions.swift in Sources */ = {isa = PBXBuildFile; fileRef = 65BA922D20AF388F004AEF18 /* UITableViewExtensions.swift */; };
		65E3ECA02113114100869DF3 /* Focusable.swift in Sources */ = {isa = PBXBuildFile; fileRef = 65E3EC9F2113114100869DF3 /* Focusable.swift */; };
		65E3ECA2211317EA00869DF3 /* FocusCoordinator.swift in Sources */ = {isa = PBXBuildFile; fileRef = 65E3ECA1211317EA00869DF3 /* FocusCoordinator.swift */; };
		65E3ECA421133BF700869DF3 /* FocusEligibilitySource.swift in Sources */ = {isa = PBXBuildFile; fileRef = 65E3ECA321133BF700869DF3 /* FocusEligibilitySource.swift */; };
		65E3ECA621133C9400869DF3 /* UIKit+CollectionViewFocus.swift in Sources */ = {isa = PBXBuildFile; fileRef = 65E3ECA521133C9400869DF3 /* UIKit+CollectionViewFocus.swift */; };
		65E3ECA8211340CE00869DF3 /* PersonalDetailsViewController.swift in Sources */ = {isa = PBXBuildFile; fileRef = 65E3ECA7211340CE00869DF3 /* PersonalDetailsViewController.swift */; };
		65E3ECAA2113448200869DF3 /* TextFieldComponent.swift in Sources */ = {isa = PBXBuildFile; fileRef = 65E3ECA92113448200869DF3 /* TextFieldComponent.swift */; };
		65E3ECAC2113591500869DF3 /* FocusableView.swift in Sources */ = {isa = PBXBuildFile; fileRef = 65E3ECAB2113591500869DF3 /* FocusableView.swift */; };
		65E3ECAE2113594600869DF3 /* BentoCollectionView.swift in Sources */ = {isa = PBXBuildFile; fileRef = 65E3ECAD2113594600869DF3 /* BentoCollectionView.swift */; };
		65E3ECB02113598700869DF3 /* UIKit+BentoCollectionView.swift in Sources */ = {isa = PBXBuildFile; fileRef = 65E3ECAF2113598700869DF3 /* UIKit+BentoCollectionView.swift */; };
		740921B620ACDDDA00B59F5C /* IfTests.swift in Sources */ = {isa = PBXBuildFile; fileRef = 740921B520ACDDDA00B59F5C /* IfTests.swift */; };
		740921B820ACE5EC00B59F5C /* ConcatenationTests.swift in Sources */ = {isa = PBXBuildFile; fileRef = 740921B720ACE5EC00B59F5C /* ConcatenationTests.swift */; };
		74208FA12083B1F00062CC8D /* Nimble.framework in Frameworks */ = {isa = PBXBuildFile; fileRef = 74208FA22083B1F00062CC8D /* Nimble.framework */; };
		747523C72083A6660030CCAA /* FlexibleDiff.framework in Frameworks */ = {isa = PBXBuildFile; fileRef = 747523C82083A6660030CCAA /* FlexibleDiff.framework */; };
		9A4DB3E1212CB3710079D5AE /* ChangesetExtensions.swift in Sources */ = {isa = PBXBuildFile; fileRef = 9A4DB3E0212CB3710079D5AE /* ChangesetExtensions.swift */; };
		9AF4786A21205E3100F87E21 /* Supplement.swift in Sources */ = {isa = PBXBuildFile; fileRef = 9AF4786921205E3100F87E21 /* Supplement.swift */; };
		9AF4786C2120CA7500F87E21 /* BentoReusableView.swift in Sources */ = {isa = PBXBuildFile; fileRef = 9AF4786B2120CA7500F87E21 /* BentoReusableView.swift */; };
		A6C9C8B92180781A00261906 /* ReactiveFeedback.framework in Frameworks */ = {isa = PBXBuildFile; fileRef = A6C9C8B62180780E00261906 /* ReactiveFeedback.framework */; };
		A6C9C8BA2180782500261906 /* Kingfisher.framework in Frameworks */ = {isa = PBXBuildFile; fileRef = A6C9C8B82180780E00261906 /* Kingfisher.framework */; };
		A6C9C8BB2180782500261906 /* ReactiveCocoa.framework in Frameworks */ = {isa = PBXBuildFile; fileRef = A6C9C8B42180780E00261906 /* ReactiveCocoa.framework */; };
		A6C9C8BC2180782500261906 /* ReactiveSwift.framework in Frameworks */ = {isa = PBXBuildFile; fileRef = A6C9C8B52180780E00261906 /* ReactiveSwift.framework */; };
		A6C9C8BD2180782500261906 /* Result.framework in Frameworks */ = {isa = PBXBuildFile; fileRef = A6C9C8B72180780E00261906 /* Result.framework */; };
		A9509880661501C40B50E453 /* TableViewHeaderFooterView.swift in Sources */ = {isa = PBXBuildFile; fileRef = A950970749997A21E1BF7777 /* TableViewHeaderFooterView.swift */; };
		A9509C4FC3664040FF3649CD /* Node.swift in Sources */ = {isa = PBXBuildFile; fileRef = A95093DB10046D731018127D /* Node.swift */; };
		A9509FB12CAD89179FAA03B0 /* Box.swift in Sources */ = {isa = PBXBuildFile; fileRef = A950967CC717BBF3B02B766D /* Box.swift */; };
/* End PBXBuildFile section */

/* Begin PBXContainerItemProxy section */
		58FC4432207CF3CD00DA3614 /* PBXContainerItemProxy */ = {
			isa = PBXContainerItemProxy;
			containerPortal = 5829D25D200FB092001E020D /* Project object */;
			proxyType = 1;
			remoteGlobalIDString = 58BA755B2016303B0050D5F1;
			remoteInfo = Bento;
		};
		9AE9565C21890FB1005A8C69 /* PBXContainerItemProxy */ = {
			isa = PBXContainerItemProxy;
			containerPortal = 5829D25D200FB092001E020D /* Project object */;
			proxyType = 1;
			remoteGlobalIDString = 58BA755B2016303B0050D5F1;
			remoteInfo = Bento;
		};
/* End PBXContainerItemProxy section */

/* Begin PBXCopyFilesBuildPhase section */
		58FC4434207CF3CE00DA3614 /* Embed Frameworks */ = {
			isa = PBXCopyFilesBuildPhase;
			buildActionMask = 2147483647;
			dstPath = "";
			dstSubfolderSpec = 10;
			files = (
				58FC4431207CF3CD00DA3614 /* Bento.framework in Embed Frameworks */,
			);
			name = "Embed Frameworks";
			runOnlyForDeploymentPostprocessing = 0;
		};
/* End PBXCopyFilesBuildPhase section */

/* Begin PBXFileReference section */
		515F9EAF847DD1D68DE3A48C /* Section.swift */ = {isa = PBXFileReference; fileEncoding = 4; lastKnownFileType = sourcecode.swift; path = Section.swift; sourceTree = "<group>"; };
		5829D265200FB092001E020D /* Example.app */ = {isa = PBXFileReference; explicitFileType = wrapper.application; includeInIndex = 0; path = Example.app; sourceTree = BUILT_PRODUCTS_DIR; };
		5829D268200FB092001E020D /* AppDelegate.swift */ = {isa = PBXFileReference; lastKnownFileType = sourcecode.swift; path = AppDelegate.swift; sourceTree = "<group>"; };
		5829D26A200FB092001E020D /* ViewController.swift */ = {isa = PBXFileReference; lastKnownFileType = sourcecode.swift; path = ViewController.swift; sourceTree = "<group>"; };
		5829D26D200FB092001E020D /* Base */ = {isa = PBXFileReference; lastKnownFileType = file.storyboard; name = Base; path = Base.lproj/Main.storyboard; sourceTree = "<group>"; };
		5829D26F200FB092001E020D /* Assets.xcassets */ = {isa = PBXFileReference; lastKnownFileType = folder.assetcatalog; path = Assets.xcassets; sourceTree = "<group>"; };
		5829D272200FB092001E020D /* Base */ = {isa = PBXFileReference; lastKnownFileType = file.storyboard; name = Base; path = Base.lproj/LaunchScreen.storyboard; sourceTree = "<group>"; };
		5829D274200FB092001E020D /* Info.plist */ = {isa = PBXFileReference; lastKnownFileType = text.plist.xml; path = Info.plist; sourceTree = "<group>"; };
		582D9950217E196E00C67B0D /* MenuItemsResponding.swift */ = {isa = PBXFileReference; fileEncoding = 4; lastKnownFileType = sourcecode.swift; path = MenuItemsResponding.swift; sourceTree = "<group>"; };
		582D9986217F87B100C67B0D /* ComponentLifecycleAware.swift */ = {isa = PBXFileReference; lastKnownFileType = sourcecode.swift; path = ComponentLifecycleAware.swift; sourceTree = "<group>"; };
		5830C5E621F22DDC0029044B /* ComponentLifecycleAware.swift */ = {isa = PBXFileReference; lastKnownFileType = sourcecode.swift; path = ComponentLifecycleAware.swift; sourceTree = "<group>"; };
		58467B02202B33F200577C77 /* TableViewSectionDiff.swift */ = {isa = PBXFileReference; fileEncoding = 4; lastKnownFileType = sourcecode.swift; path = TableViewSectionDiff.swift; sourceTree = "<group>"; };
		584A6F9D20C7E36D006395E8 /* IntroComponent.swift */ = {isa = PBXFileReference; lastKnownFileType = sourcecode.swift; path = IntroComponent.swift; sourceTree = "<group>"; };
		584A6F9F20C7E470006395E8 /* IntroComponentView.xib */ = {isa = PBXFileReference; lastKnownFileType = file.xib; path = IntroComponentView.xib; sourceTree = "<group>"; };
		5857BEC92056F02C0085EB9C /* If.swift */ = {isa = PBXFileReference; lastKnownFileType = sourcecode.swift; path = If.swift; sourceTree = "<group>"; };
		5874C80420C9342B004EB5EA /* CollectionViewAdapter.swift */ = {isa = PBXFileReference; fileEncoding = 4; lastKnownFileType = sourcecode.swift; path = CollectionViewAdapter.swift; sourceTree = "<group>"; };
		5874C80620C93445004EB5EA /* CollectionViewContainerReusableView.swift */ = {isa = PBXFileReference; fileEncoding = 4; lastKnownFileType = sourcecode.swift; path = CollectionViewContainerReusableView.swift; sourceTree = "<group>"; };
		587A341E2100A09B00B25CCA /* Deletable.swift */ = {isa = PBXFileReference; lastKnownFileType = sourcecode.swift; path = Deletable.swift; sourceTree = "<group>"; };
		587F0717201B355800ACD219 /* TableViewContainerCell.swift */ = {isa = PBXFileReference; lastKnownFileType = sourcecode.swift; path = TableViewContainerCell.swift; sourceTree = "<group>"; };
		58BA755C2016303B0050D5F1 /* Bento.framework */ = {isa = PBXFileReference; explicitFileType = wrapper.framework; includeInIndex = 0; path = Bento.framework; sourceTree = BUILT_PRODUCTS_DIR; };
		58BA755E2016303B0050D5F1 /* Bento.h */ = {isa = PBXFileReference; lastKnownFileType = sourcecode.c.h; path = Bento.h; sourceTree = "<group>"; };
		58BA755F2016303B0050D5F1 /* Info.plist */ = {isa = PBXFileReference; lastKnownFileType = text.plist.xml; path = Info.plist; sourceTree = "<group>"; };
		58BA7583201633CC0050D5F1 /* Renderable.swift */ = {isa = PBXFileReference; lastKnownFileType = sourcecode.swift; path = Renderable.swift; sourceTree = "<group>"; };
		58BA7585201634120050D5F1 /* Helpers.swift */ = {isa = PBXFileReference; lastKnownFileType = sourcecode.swift; path = Helpers.swift; sourceTree = "<group>"; };
		58D0F12C207F573B00A24E96 /* TableViewAnimation.swift */ = {isa = PBXFileReference; lastKnownFileType = sourcecode.swift; path = TableViewAnimation.swift; sourceTree = "<group>"; };
		58D27BA621B83B2700DC9600 /* DeletableTests.swift */ = {isa = PBXFileReference; lastKnownFileType = sourcecode.swift; path = DeletableTests.swift; sourceTree = "<group>"; };
		58E98E552016571F00F78BAE /* IconTextCell.xib */ = {isa = PBXFileReference; fileEncoding = 4; lastKnownFileType = file.xib; path = IconTextCell.xib; sourceTree = "<group>"; };
		58E98E562016571F00F78BAE /* ToggleCell.xib */ = {isa = PBXFileReference; fileEncoding = 4; lastKnownFileType = file.xib; path = ToggleCell.xib; sourceTree = "<group>"; };
		58E98E572016571F00F78BAE /* ToggleCell.swift */ = {isa = PBXFileReference; fileEncoding = 4; lastKnownFileType = sourcecode.swift; path = ToggleCell.swift; sourceTree = "<group>"; };
		58E98E582016571F00F78BAE /* EmptySpaceCell.xib */ = {isa = PBXFileReference; fileEncoding = 4; lastKnownFileType = file.xib; path = EmptySpaceCell.xib; sourceTree = "<group>"; };
		58E98E592016571F00F78BAE /* EmptySpaceCell.swift */ = {isa = PBXFileReference; fileEncoding = 4; lastKnownFileType = sourcecode.swift; path = EmptySpaceCell.swift; sourceTree = "<group>"; };
		58E98E5A2016571F00F78BAE /* IconTextCell.swift */ = {isa = PBXFileReference; fileEncoding = 4; lastKnownFileType = sourcecode.swift; path = IconTextCell.swift; sourceTree = "<group>"; };
		58E98E62201889B900F78BAE /* AnyRenderable.swift */ = {isa = PBXFileReference; lastKnownFileType = sourcecode.swift; path = AnyRenderable.swift; sourceTree = "<group>"; };
		58FC441D207CF29F00DA3614 /* BentoTests.xctest */ = {isa = PBXFileReference; explicitFileType = wrapper.cfbundle; includeInIndex = 0; path = BentoTests.xctest; sourceTree = BUILT_PRODUCTS_DIR; };
		58FC4421207CF29F00DA3614 /* Info.plist */ = {isa = PBXFileReference; lastKnownFileType = text.plist.xml; path = Info.plist; sourceTree = "<group>"; };
		58FC442C207CF2F500DA3614 /* Bento.podspec */ = {isa = PBXFileReference; fileEncoding = 4; lastKnownFileType = text; path = Bento.podspec; sourceTree = "<group>"; };
		58FC442E207CF37700DA3614 /* script */ = {isa = PBXFileReference; lastKnownFileType = folder; path = script; sourceTree = "<group>"; };
		58FC4435207CF7F100DA3614 /* config.yml */ = {isa = PBXFileReference; fileEncoding = 4; lastKnownFileType = text; name = config.yml; path = .circleci/config.yml; sourceTree = "<group>"; };
		58FC4437207CFBD600DA3614 /* MovieComponentView.swift */ = {isa = PBXFileReference; fileEncoding = 4; lastKnownFileType = sourcecode.swift; path = MovieComponentView.swift; sourceTree = "<group>"; };
		58FC4438207CFBD600DA3614 /* LoadingIndicatorView.xib */ = {isa = PBXFileReference; fileEncoding = 4; lastKnownFileType = file.xib; path = LoadingIndicatorView.xib; sourceTree = "<group>"; };
		58FC4439207CFBD700DA3614 /* SegmetControlView.xib */ = {isa = PBXFileReference; fileEncoding = 4; lastKnownFileType = file.xib; path = SegmetControlView.xib; sourceTree = "<group>"; };
		58FC443A207CFBD700DA3614 /* SegmetControlView.swift */ = {isa = PBXFileReference; fileEncoding = 4; lastKnownFileType = sourcecode.swift; path = SegmetControlView.swift; sourceTree = "<group>"; };
		58FC443B207CFBD700DA3614 /* LoadingIndicatorView.swift */ = {isa = PBXFileReference; fileEncoding = 4; lastKnownFileType = sourcecode.swift; path = LoadingIndicatorView.swift; sourceTree = "<group>"; };
		58FC443C207CFBD700DA3614 /* ButtonComponentView.xib */ = {isa = PBXFileReference; fileEncoding = 4; lastKnownFileType = file.xib; path = ButtonComponentView.xib; sourceTree = "<group>"; };
		58FC443D207CFBD700DA3614 /* ButtonComponentView.swift */ = {isa = PBXFileReference; fileEncoding = 4; lastKnownFileType = sourcecode.swift; path = ButtonComponentView.swift; sourceTree = "<group>"; };
		58FC443E207CFBD700DA3614 /* IconTitleDetailsView.xib */ = {isa = PBXFileReference; fileEncoding = 4; lastKnownFileType = file.xib; path = IconTitleDetailsView.xib; sourceTree = "<group>"; };
		58FC443F207CFBD700DA3614 /* IconTitleDetailsView.swift */ = {isa = PBXFileReference; fileEncoding = 4; lastKnownFileType = sourcecode.swift; path = IconTitleDetailsView.swift; sourceTree = "<group>"; };
		58FC4440207CFBD700DA3614 /* MovieComponentView.xib */ = {isa = PBXFileReference; fileEncoding = 4; lastKnownFileType = file.xib; path = MovieComponentView.xib; sourceTree = "<group>"; };
		58FC444B207CFBE100DA3614 /* BookAppointmentViewController.swift */ = {isa = PBXFileReference; fileEncoding = 4; lastKnownFileType = sourcecode.swift; path = BookAppointmentViewController.swift; sourceTree = "<group>"; };
		58FC444C207CFBE200DA3614 /* MoviesListViewController.swift */ = {isa = PBXFileReference; fileEncoding = 4; lastKnownFileType = sourcecode.swift; path = MoviesListViewController.swift; sourceTree = "<group>"; };
		5B175A6421C0634800590F34 /* ComponentContract.md */ = {isa = PBXFileReference; lastKnownFileType = net.daringfireball.markdown; path = ComponentContract.md; sourceTree = "<group>"; };
		61B40916208523F50063DE25 /* IntroViewModel.swift */ = {isa = PBXFileReference; fileEncoding = 4; lastKnownFileType = sourcecode.swift; path = IntroViewModel.swift; sourceTree = "<group>"; };
		61B40917208523F50063DE25 /* IntroViewController.swift */ = {isa = PBXFileReference; fileEncoding = 4; lastKnownFileType = sourcecode.swift; path = IntroViewController.swift; sourceTree = "<group>"; };
		61B64BB02086561B0092082C /* IntroRenderer.swift */ = {isa = PBXFileReference; lastKnownFileType = sourcecode.swift; path = IntroRenderer.swift; sourceTree = "<group>"; };
		61B64BB320873DA10092082C /* CollectionViewSectionDiff.swift */ = {isa = PBXFileReference; lastKnownFileType = sourcecode.swift; path = CollectionViewSectionDiff.swift; sourceTree = "<group>"; };
		61B64BB5208745730092082C /* CollectionViewContainerCell.swift */ = {isa = PBXFileReference; lastKnownFileType = sourcecode.swift; path = CollectionViewContainerCell.swift; sourceTree = "<group>"; };
<<<<<<< HEAD
		65020C312203186400DC8F42 /* NativeView.swift */ = {isa = PBXFileReference; lastKnownFileType = sourcecode.swift; path = NativeView.swift; sourceTree = "<group>"; };
=======
		651E75BF221005E300130866 /* UIKitContainerDiffApplicationTests.swift */ = {isa = PBXFileReference; lastKnownFileType = sourcecode.swift; path = UIKitContainerDiffApplicationTests.swift; sourceTree = "<group>"; };
>>>>>>> ccdf2c50
		65A69EDE218B8891005D90AC /* UICollectionViewExtensions.swift */ = {isa = PBXFileReference; lastKnownFileType = sourcecode.swift; path = UICollectionViewExtensions.swift; sourceTree = "<group>"; };
		65A69EE0218B8AB6005D90AC /* CustomCollectionViewAdapter.swift */ = {isa = PBXFileReference; lastKnownFileType = sourcecode.swift; path = CustomCollectionViewAdapter.swift; sourceTree = "<group>"; };
		65BA922D20AF388F004AEF18 /* UITableViewExtensions.swift */ = {isa = PBXFileReference; lastKnownFileType = sourcecode.swift; path = UITableViewExtensions.swift; sourceTree = "<group>"; };
		65E3EC9F2113114100869DF3 /* Focusable.swift */ = {isa = PBXFileReference; lastKnownFileType = sourcecode.swift; path = Focusable.swift; sourceTree = "<group>"; };
		65E3ECA1211317EA00869DF3 /* FocusCoordinator.swift */ = {isa = PBXFileReference; lastKnownFileType = sourcecode.swift; path = FocusCoordinator.swift; sourceTree = "<group>"; };
		65E3ECA321133BF700869DF3 /* FocusEligibilitySource.swift */ = {isa = PBXFileReference; lastKnownFileType = sourcecode.swift; path = FocusEligibilitySource.swift; sourceTree = "<group>"; };
		65E3ECA521133C9400869DF3 /* UIKit+CollectionViewFocus.swift */ = {isa = PBXFileReference; lastKnownFileType = sourcecode.swift; path = "UIKit+CollectionViewFocus.swift"; sourceTree = "<group>"; };
		65E3ECA7211340CE00869DF3 /* PersonalDetailsViewController.swift */ = {isa = PBXFileReference; fileEncoding = 4; lastKnownFileType = sourcecode.swift; path = PersonalDetailsViewController.swift; sourceTree = "<group>"; };
		65E3ECA92113448200869DF3 /* TextFieldComponent.swift */ = {isa = PBXFileReference; lastKnownFileType = sourcecode.swift; path = TextFieldComponent.swift; sourceTree = "<group>"; };
		65E3ECAB2113591500869DF3 /* FocusableView.swift */ = {isa = PBXFileReference; lastKnownFileType = sourcecode.swift; path = FocusableView.swift; sourceTree = "<group>"; };
		65E3ECAD2113594600869DF3 /* BentoCollectionView.swift */ = {isa = PBXFileReference; lastKnownFileType = sourcecode.swift; path = BentoCollectionView.swift; sourceTree = "<group>"; };
		65E3ECAF2113598700869DF3 /* UIKit+BentoCollectionView.swift */ = {isa = PBXFileReference; lastKnownFileType = sourcecode.swift; path = "UIKit+BentoCollectionView.swift"; sourceTree = "<group>"; };
		740921B520ACDDDA00B59F5C /* IfTests.swift */ = {isa = PBXFileReference; lastKnownFileType = sourcecode.swift; path = IfTests.swift; sourceTree = "<group>"; };
		740921B720ACE5EC00B59F5C /* ConcatenationTests.swift */ = {isa = PBXFileReference; lastKnownFileType = sourcecode.swift; path = ConcatenationTests.swift; sourceTree = "<group>"; };
		74208FA22083B1F00062CC8D /* Nimble.framework */ = {isa = PBXFileReference; explicitFileType = wrapper.framework; path = Nimble.framework; sourceTree = BUILT_PRODUCTS_DIR; };
		747523C82083A6660030CCAA /* FlexibleDiff.framework */ = {isa = PBXFileReference; explicitFileType = wrapper.framework; path = FlexibleDiff.framework; sourceTree = BUILT_PRODUCTS_DIR; };
		9A3EF77F205D866F00D043AC /* AnyRenderableTests.swift */ = {isa = PBXFileReference; lastKnownFileType = sourcecode.swift; path = AnyRenderableTests.swift; sourceTree = "<group>"; };
		9A4DB3E0212CB3710079D5AE /* ChangesetExtensions.swift */ = {isa = PBXFileReference; lastKnownFileType = sourcecode.swift; path = ChangesetExtensions.swift; sourceTree = "<group>"; };
		9A7846FA205D89C000FA597E /* XCTest.framework */ = {isa = PBXFileReference; lastKnownFileType = wrapper.framework; name = XCTest.framework; path = Platforms/iPhoneOS.platform/Developer/Library/Frameworks/XCTest.framework; sourceTree = DEVELOPER_DIR; };
		9A784700205EB5E000FA597E /* TestRenderable.swift */ = {isa = PBXFileReference; lastKnownFileType = sourcecode.swift; path = TestRenderable.swift; sourceTree = "<group>"; };
		9A784702205EB61D00FA597E /* TestId.swift */ = {isa = PBXFileReference; lastKnownFileType = sourcecode.swift; path = TestId.swift; sourceTree = "<group>"; };
		9AF4786921205E3100F87E21 /* Supplement.swift */ = {isa = PBXFileReference; lastKnownFileType = sourcecode.swift; path = Supplement.swift; sourceTree = "<group>"; };
		9AF4786B2120CA7500F87E21 /* BentoReusableView.swift */ = {isa = PBXFileReference; lastKnownFileType = sourcecode.swift; path = BentoReusableView.swift; sourceTree = "<group>"; };
		A6C9C8AE218072CD00261906 /* Framework.Debug.xcconfig */ = {isa = PBXFileReference; fileEncoding = 4; lastKnownFileType = text.xcconfig; path = Framework.Debug.xcconfig; sourceTree = "<group>"; };
		A6C9C8AF218072CD00261906 /* Framework.Base.xcconfig */ = {isa = PBXFileReference; fileEncoding = 4; lastKnownFileType = text.xcconfig; path = Framework.Base.xcconfig; sourceTree = "<group>"; };
		A6C9C8B0218072CD00261906 /* Framework.Release.xcconfig */ = {isa = PBXFileReference; fileEncoding = 4; lastKnownFileType = text.xcconfig; path = Framework.Release.xcconfig; sourceTree = "<group>"; };
		A6C9C8B42180780E00261906 /* ReactiveCocoa.framework */ = {isa = PBXFileReference; lastKnownFileType = wrapper.framework; name = ReactiveCocoa.framework; path = "../../../Library/Developer/Xcode/DerivedData/Bento-eondxvvtkrzdzbecwbypokilnrrj/Build/Products/Debug-iphoneos/ReactiveCocoa.framework"; sourceTree = "<group>"; };
		A6C9C8B52180780E00261906 /* ReactiveSwift.framework */ = {isa = PBXFileReference; lastKnownFileType = wrapper.framework; name = ReactiveSwift.framework; path = "../../../Library/Developer/Xcode/DerivedData/Bento-eondxvvtkrzdzbecwbypokilnrrj/Build/Products/Debug-iphoneos/ReactiveSwift.framework"; sourceTree = "<group>"; };
		A6C9C8B62180780E00261906 /* ReactiveFeedback.framework */ = {isa = PBXFileReference; lastKnownFileType = wrapper.framework; name = ReactiveFeedback.framework; path = "../../../Library/Developer/Xcode/DerivedData/Bento-eondxvvtkrzdzbecwbypokilnrrj/Build/Products/Debug-iphoneos/ReactiveFeedback.framework"; sourceTree = "<group>"; };
		A6C9C8B72180780E00261906 /* Result.framework */ = {isa = PBXFileReference; lastKnownFileType = wrapper.framework; name = Result.framework; path = "../../../Library/Developer/Xcode/DerivedData/Bento-eondxvvtkrzdzbecwbypokilnrrj/Build/Products/Debug-iphoneos/Result.framework"; sourceTree = "<group>"; };
		A6C9C8B82180780E00261906 /* Kingfisher.framework */ = {isa = PBXFileReference; lastKnownFileType = wrapper.framework; name = Kingfisher.framework; path = "../../../Library/Developer/Xcode/DerivedData/Bento-eondxvvtkrzdzbecwbypokilnrrj/Build/Products/Debug-iphoneos/Kingfisher.framework"; sourceTree = "<group>"; };
		A95093DB10046D731018127D /* Node.swift */ = {isa = PBXFileReference; fileEncoding = 4; lastKnownFileType = sourcecode.swift; path = Node.swift; sourceTree = "<group>"; };
		A950967CC717BBF3B02B766D /* Box.swift */ = {isa = PBXFileReference; fileEncoding = 4; lastKnownFileType = sourcecode.swift; path = Box.swift; sourceTree = "<group>"; };
		A950970749997A21E1BF7777 /* TableViewHeaderFooterView.swift */ = {isa = PBXFileReference; fileEncoding = 4; lastKnownFileType = sourcecode.swift; path = TableViewHeaderFooterView.swift; sourceTree = "<group>"; };
		A9509BC2762C8B4277B973D8 /* TableViewAdapter.swift */ = {isa = PBXFileReference; fileEncoding = 4; lastKnownFileType = sourcecode.swift; path = TableViewAdapter.swift; sourceTree = "<group>"; };
/* End PBXFileReference section */

/* Begin PBXFrameworksBuildPhase section */
		5829D262200FB092001E020D /* Frameworks */ = {
			isa = PBXFrameworksBuildPhase;
			buildActionMask = 2147483647;
			files = (
				A6C9C8BD2180782500261906 /* Result.framework in Frameworks */,
				A6C9C8BA2180782500261906 /* Kingfisher.framework in Frameworks */,
				58FC4430207CF3CD00DA3614 /* Bento.framework in Frameworks */,
				A6C9C8B92180781A00261906 /* ReactiveFeedback.framework in Frameworks */,
				A6C9C8BC2180782500261906 /* ReactiveSwift.framework in Frameworks */,
				A6C9C8BB2180782500261906 /* ReactiveCocoa.framework in Frameworks */,
			);
			runOnlyForDeploymentPostprocessing = 0;
		};
		58BA75582016303B0050D5F1 /* Frameworks */ = {
			isa = PBXFrameworksBuildPhase;
			buildActionMask = 2147483647;
			files = (
				747523C72083A6660030CCAA /* FlexibleDiff.framework in Frameworks */,
			);
			runOnlyForDeploymentPostprocessing = 0;
		};
		58FC441A207CF29F00DA3614 /* Frameworks */ = {
			isa = PBXFrameworksBuildPhase;
			buildActionMask = 2147483647;
			files = (
				74208FA12083B1F00062CC8D /* Nimble.framework in Frameworks */,
			);
			runOnlyForDeploymentPostprocessing = 0;
		};
/* End PBXFrameworksBuildPhase section */

/* Begin PBXGroup section */
		581ED77E2022041C00EC9584 /* Diff */ = {
			isa = PBXGroup;
			children = (
				5B175A6421C0634800590F34 /* ComponentContract.md */,
				58467B02202B33F200577C77 /* TableViewSectionDiff.swift */,
				61B64BB320873DA10092082C /* CollectionViewSectionDiff.swift */,
				9A4DB3E0212CB3710079D5AE /* ChangesetExtensions.swift */,
			);
			path = Diff;
			sourceTree = "<group>";
		};
		5829D25C200FB092001E020D = {
			isa = PBXGroup;
			children = (
				58FC4435207CF7F100DA3614 /* config.yml */,
				58FC442C207CF2F500DA3614 /* Bento.podspec */,
				58FC442E207CF37700DA3614 /* script */,
				5829D267200FB092001E020D /* Example */,
				58BA755D2016303B0050D5F1 /* Bento */,
				58FC441E207CF29F00DA3614 /* BentoTests */,
				A6C9C8AD218072CD00261906 /* BuildConfigs */,
				5829D266200FB092001E020D /* Products */,
				7D7D5AFB203495BA731D7A3E /* Frameworks */,
			);
			sourceTree = "<group>";
		};
		5829D266200FB092001E020D /* Products */ = {
			isa = PBXGroup;
			children = (
				5829D265200FB092001E020D /* Example.app */,
				58BA755C2016303B0050D5F1 /* Bento.framework */,
				58FC441D207CF29F00DA3614 /* BentoTests.xctest */,
			);
			name = Products;
			sourceTree = "<group>";
		};
		5829D267200FB092001E020D /* Example */ = {
			isa = PBXGroup;
			children = (
				61B40915208523CE0063DE25 /* CollectionViewExample */,
				58E98E542016570800F78BAE /* Cells */,
				65E3ECA7211340CE00869DF3 /* PersonalDetailsViewController.swift */,
				58FC444B207CFBE100DA3614 /* BookAppointmentViewController.swift */,
				58FC444C207CFBE200DA3614 /* MoviesListViewController.swift */,
				5829D268200FB092001E020D /* AppDelegate.swift */,
				5829D26A200FB092001E020D /* ViewController.swift */,
				5829D26C200FB092001E020D /* Main.storyboard */,
				5829D26F200FB092001E020D /* Assets.xcassets */,
				5829D271200FB092001E020D /* LaunchScreen.storyboard */,
				5829D274200FB092001E020D /* Info.plist */,
			);
			path = Example;
			sourceTree = "<group>";
		};
		587F0716201B354900ACD219 /* Views */ = {
			isa = PBXGroup;
			children = (
				5874C80620C93445004EB5EA /* CollectionViewContainerReusableView.swift */,
				587F0717201B355800ACD219 /* TableViewContainerCell.swift */,
				A950970749997A21E1BF7777 /* TableViewHeaderFooterView.swift */,
				61B64BB5208745730092082C /* CollectionViewContainerCell.swift */,
				9AF4786B2120CA7500F87E21 /* BentoReusableView.swift */,
				A950967CC717BBF3B02B766D /* Box.swift */,
			);
			path = Views;
			sourceTree = "<group>";
		};
		58BA755D2016303B0050D5F1 /* Bento */ = {
			isa = PBXGroup;
			children = (
				581ED77E2022041C00EC9584 /* Diff */,
				587F0716201B354900ACD219 /* Views */,
				58E98E612018898700F78BAE /* Renderable */,
				58BA7585201634120050D5F1 /* Helpers.swift */,
				A95095B51B6349DC59C77D6D /* Bento */,
				A950945F6360B851C3E87B61 /* Adapters */,
				58BA755E2016303B0050D5F1 /* Bento.h */,
				58BA755F2016303B0050D5F1 /* Info.plist */,
			);
			path = Bento;
			sourceTree = "<group>";
		};
		58E98E542016570800F78BAE /* Cells */ = {
			isa = PBXGroup;
			children = (
				58FC443D207CFBD700DA3614 /* ButtonComponentView.swift */,
				58FC443C207CFBD700DA3614 /* ButtonComponentView.xib */,
				58FC443F207CFBD700DA3614 /* IconTitleDetailsView.swift */,
				58FC443E207CFBD700DA3614 /* IconTitleDetailsView.xib */,
				58FC443B207CFBD700DA3614 /* LoadingIndicatorView.swift */,
				58FC4438207CFBD600DA3614 /* LoadingIndicatorView.xib */,
				58FC4437207CFBD600DA3614 /* MovieComponentView.swift */,
				58FC4440207CFBD700DA3614 /* MovieComponentView.xib */,
				58FC443A207CFBD700DA3614 /* SegmetControlView.swift */,
				58FC4439207CFBD700DA3614 /* SegmetControlView.xib */,
				58E98E592016571F00F78BAE /* EmptySpaceCell.swift */,
				58E98E582016571F00F78BAE /* EmptySpaceCell.xib */,
				58E98E5A2016571F00F78BAE /* IconTextCell.swift */,
				58E98E552016571F00F78BAE /* IconTextCell.xib */,
				58E98E572016571F00F78BAE /* ToggleCell.swift */,
				58E98E562016571F00F78BAE /* ToggleCell.xib */,
				65E3ECA92113448200869DF3 /* TextFieldComponent.swift */,
			);
			path = Cells;
			sourceTree = "<group>";
		};
		58E98E612018898700F78BAE /* Renderable */ = {
			isa = PBXGroup;
			children = (
				58BA7583201633CC0050D5F1 /* Renderable.swift */,
				58E98E62201889B900F78BAE /* AnyRenderable.swift */,
				587A341E2100A09B00B25CCA /* Deletable.swift */,
				65E3EC9F2113114100869DF3 /* Focusable.swift */,
				582D9950217E196E00C67B0D /* MenuItemsResponding.swift */,
				65E3ECAB2113591500869DF3 /* FocusableView.swift */,
				65E3ECA1211317EA00869DF3 /* FocusCoordinator.swift */,
				65E3ECA521133C9400869DF3 /* UIKit+CollectionViewFocus.swift */,
				582D9986217F87B100C67B0D /* ComponentLifecycleAware.swift */,
				65020C312203186400DC8F42 /* NativeView.swift */,
			);
			path = Renderable;
			sourceTree = "<group>";
		};
		58FC441E207CF29F00DA3614 /* BentoTests */ = {
			isa = PBXGroup;
			children = (
				9A3EF77F205D866F00D043AC /* AnyRenderableTests.swift */,
				740921B520ACDDDA00B59F5C /* IfTests.swift */,
				740921B720ACE5EC00B59F5C /* ConcatenationTests.swift */,
				9A784700205EB5E000FA597E /* TestRenderable.swift */,
				9A784702205EB61D00FA597E /* TestId.swift */,
				58D27BA621B83B2700DC9600 /* DeletableTests.swift */,
				5830C5E621F22DDC0029044B /* ComponentLifecycleAware.swift */,
				58FC4421207CF29F00DA3614 /* Info.plist */,
				651E75BF221005E300130866 /* UIKitContainerDiffApplicationTests.swift */,
			);
			path = BentoTests;
			sourceTree = "<group>";
		};
		61B40915208523CE0063DE25 /* CollectionViewExample */ = {
			isa = PBXGroup;
			children = (
				61B40917208523F50063DE25 /* IntroViewController.swift */,
				61B40916208523F50063DE25 /* IntroViewModel.swift */,
				61B64BB02086561B0092082C /* IntroRenderer.swift */,
				584A6F9D20C7E36D006395E8 /* IntroComponent.swift */,
				584A6F9F20C7E470006395E8 /* IntroComponentView.xib */,
				65A69EE0218B8AB6005D90AC /* CustomCollectionViewAdapter.swift */,
			);
			path = CollectionViewExample;
			sourceTree = "<group>";
		};
		7D7D5AFB203495BA731D7A3E /* Frameworks */ = {
			isa = PBXGroup;
			children = (
				A6C9C8B62180780E00261906 /* ReactiveFeedback.framework */,
				A6C9C8B82180780E00261906 /* Kingfisher.framework */,
				A6C9C8B42180780E00261906 /* ReactiveCocoa.framework */,
				A6C9C8B52180780E00261906 /* ReactiveSwift.framework */,
				A6C9C8B72180780E00261906 /* Result.framework */,
				74208FA22083B1F00062CC8D /* Nimble.framework */,
				747523C82083A6660030CCAA /* FlexibleDiff.framework */,
				9A7846FA205D89C000FA597E /* XCTest.framework */,
			);
			name = Frameworks;
			sourceTree = "<group>";
		};
		A6C9C8AD218072CD00261906 /* BuildConfigs */ = {
			isa = PBXGroup;
			children = (
				A6C9C8AE218072CD00261906 /* Framework.Debug.xcconfig */,
				A6C9C8AF218072CD00261906 /* Framework.Base.xcconfig */,
				A6C9C8B0218072CD00261906 /* Framework.Release.xcconfig */,
			);
			path = BuildConfigs;
			sourceTree = "<group>";
		};
		A950945F6360B851C3E87B61 /* Adapters */ = {
			isa = PBXGroup;
			children = (
				A9509BC2762C8B4277B973D8 /* TableViewAdapter.swift */,
				5874C80420C9342B004EB5EA /* CollectionViewAdapter.swift */,
				58D0F12C207F573B00A24E96 /* TableViewAnimation.swift */,
				65E3ECA321133BF700869DF3 /* FocusEligibilitySource.swift */,
				65E3ECAD2113594600869DF3 /* BentoCollectionView.swift */,
				65E3ECAF2113598700869DF3 /* UIKit+BentoCollectionView.swift */,
			);
			path = Adapters;
			sourceTree = "<group>";
		};
		A95095B51B6349DC59C77D6D /* Bento */ = {
			isa = PBXGroup;
			children = (
				A95093DB10046D731018127D /* Node.swift */,
				515F9EAF847DD1D68DE3A48C /* Section.swift */,
				5857BEC92056F02C0085EB9C /* If.swift */,
				65BA922D20AF388F004AEF18 /* UITableViewExtensions.swift */,
				65A69EDE218B8891005D90AC /* UICollectionViewExtensions.swift */,
				9AF4786921205E3100F87E21 /* Supplement.swift */,
			);
			path = Bento;
			sourceTree = "<group>";
		};
/* End PBXGroup section */

/* Begin PBXHeadersBuildPhase section */
		58BA75592016303B0050D5F1 /* Headers */ = {
			isa = PBXHeadersBuildPhase;
			buildActionMask = 2147483647;
			files = (
				58BA75602016303B0050D5F1 /* Bento.h in Headers */,
			);
			runOnlyForDeploymentPostprocessing = 0;
		};
/* End PBXHeadersBuildPhase section */

/* Begin PBXNativeTarget section */
		5829D264200FB092001E020D /* Example */ = {
			isa = PBXNativeTarget;
			buildConfigurationList = 5829D277200FB092001E020D /* Build configuration list for PBXNativeTarget "Example" */;
			buildPhases = (
				5829D261200FB092001E020D /* Sources */,
				5829D262200FB092001E020D /* Frameworks */,
				5829D263200FB092001E020D /* Resources */,
				58FC4434207CF3CE00DA3614 /* Embed Frameworks */,
			);
			buildRules = (
			);
			dependencies = (
				58FC4433207CF3CD00DA3614 /* PBXTargetDependency */,
			);
			name = Example;
			productName = Example;
			productReference = 5829D265200FB092001E020D /* Example.app */;
			productType = "com.apple.product-type.application";
		};
		58BA755B2016303B0050D5F1 /* Bento */ = {
			isa = PBXNativeTarget;
			buildConfigurationList = 58BA75652016303B0050D5F1 /* Build configuration list for PBXNativeTarget "Bento" */;
			buildPhases = (
				58BA75572016303B0050D5F1 /* Sources */,
				58BA75582016303B0050D5F1 /* Frameworks */,
				58BA75592016303B0050D5F1 /* Headers */,
				58BA755A2016303B0050D5F1 /* Resources */,
			);
			buildRules = (
			);
			dependencies = (
			);
			name = Bento;
			productName = FormsKit;
			productReference = 58BA755C2016303B0050D5F1 /* Bento.framework */;
			productType = "com.apple.product-type.framework";
		};
		58FC441C207CF29F00DA3614 /* BentoTests */ = {
			isa = PBXNativeTarget;
			buildConfigurationList = 58FC4424207CF29F00DA3614 /* Build configuration list for PBXNativeTarget "BentoTests" */;
			buildPhases = (
				58FC4419207CF29F00DA3614 /* Sources */,
				58FC441A207CF29F00DA3614 /* Frameworks */,
				58FC441B207CF29F00DA3614 /* Resources */,
			);
			buildRules = (
			);
			dependencies = (
				9AE9565D21890FB1005A8C69 /* PBXTargetDependency */,
			);
			name = BentoTests;
			productName = BentoTests;
			productReference = 58FC441D207CF29F00DA3614 /* BentoTests.xctest */;
			productType = "com.apple.product-type.bundle.unit-test";
		};
/* End PBXNativeTarget section */

/* Begin PBXProject section */
		5829D25D200FB092001E020D /* Project object */ = {
			isa = PBXProject;
			attributes = {
				LastSwiftUpdateCheck = 0920;
				LastUpgradeCheck = 0920;
				ORGANIZATIONNAME = babylonhealth;
				TargetAttributes = {
					5829D264200FB092001E020D = {
						CreatedOnToolsVersion = 9.2;
						LastSwiftMigration = 1010;
						ProvisioningStyle = Automatic;
					};
					58BA755B2016303B0050D5F1 = {
						CreatedOnToolsVersion = 9.2;
						LastSwiftMigration = 0920;
						ProvisioningStyle = Automatic;
					};
					58FC441C207CF29F00DA3614 = {
						CreatedOnToolsVersion = 9.2;
						ProvisioningStyle = Automatic;
					};
				};
			};
			buildConfigurationList = 5829D260200FB092001E020D /* Build configuration list for PBXProject "Bento" */;
			compatibilityVersion = "Xcode 8.0";
			developmentRegion = en;
			hasScannedForEncodings = 0;
			knownRegions = (
				en,
				Base,
			);
			mainGroup = 5829D25C200FB092001E020D;
			productRefGroup = 5829D266200FB092001E020D /* Products */;
			projectDirPath = "";
			projectRoot = "";
			targets = (
				5829D264200FB092001E020D /* Example */,
				58BA755B2016303B0050D5F1 /* Bento */,
				58FC441C207CF29F00DA3614 /* BentoTests */,
			);
		};
/* End PBXProject section */

/* Begin PBXResourcesBuildPhase section */
		5829D263200FB092001E020D /* Resources */ = {
			isa = PBXResourcesBuildPhase;
			buildActionMask = 2147483647;
			files = (
				58FC4446207CFBD700DA3614 /* ButtonComponentView.xib in Resources */,
				58FC444A207CFBD700DA3614 /* MovieComponentView.xib in Resources */,
				58FC442F207CF37700DA3614 /* script in Resources */,
				5829D273200FB092001E020D /* LaunchScreen.storyboard in Resources */,
				58FC4443207CFBD700DA3614 /* SegmetControlView.xib in Resources */,
				5829D270200FB092001E020D /* Assets.xcassets in Resources */,
				58E98E5E2016571F00F78BAE /* EmptySpaceCell.xib in Resources */,
				584A6FA020C7E470006395E8 /* IntroComponentView.xib in Resources */,
				58FC4448207CFBD700DA3614 /* IconTitleDetailsView.xib in Resources */,
				5829D26E200FB092001E020D /* Main.storyboard in Resources */,
				58E98E5C2016571F00F78BAE /* ToggleCell.xib in Resources */,
				58E98E5B2016571F00F78BAE /* IconTextCell.xib in Resources */,
				58FC4442207CFBD700DA3614 /* LoadingIndicatorView.xib in Resources */,
			);
			runOnlyForDeploymentPostprocessing = 0;
		};
		58BA755A2016303B0050D5F1 /* Resources */ = {
			isa = PBXResourcesBuildPhase;
			buildActionMask = 2147483647;
			files = (
			);
			runOnlyForDeploymentPostprocessing = 0;
		};
		58FC441B207CF29F00DA3614 /* Resources */ = {
			isa = PBXResourcesBuildPhase;
			buildActionMask = 2147483647;
			files = (
			);
			runOnlyForDeploymentPostprocessing = 0;
		};
/* End PBXResourcesBuildPhase section */

/* Begin PBXSourcesBuildPhase section */
		5829D261200FB092001E020D /* Sources */ = {
			isa = PBXSourcesBuildPhase;
			buildActionMask = 2147483647;
			files = (
				584A6F9E20C7E36D006395E8 /* IntroComponent.swift in Sources */,
				5829D26B200FB092001E020D /* ViewController.swift in Sources */,
				58FC4447207CFBD700DA3614 /* ButtonComponentView.swift in Sources */,
				58FC4441207CFBD700DA3614 /* MovieComponentView.swift in Sources */,
				65E3ECA8211340CE00869DF3 /* PersonalDetailsViewController.swift in Sources */,
				61B40919208523F60063DE25 /* IntroViewModel.swift in Sources */,
				65A69EE1218B8AB6005D90AC /* CustomCollectionViewAdapter.swift in Sources */,
				58FC444D207CFBE200DA3614 /* BookAppointmentViewController.swift in Sources */,
				65E3ECAA2113448200869DF3 /* TextFieldComponent.swift in Sources */,
				61B64BB12086561B0092082C /* IntroRenderer.swift in Sources */,
				58E98E5D2016571F00F78BAE /* ToggleCell.swift in Sources */,
				58FC4445207CFBD700DA3614 /* LoadingIndicatorView.swift in Sources */,
				58E98E5F2016571F00F78BAE /* EmptySpaceCell.swift in Sources */,
				5829D269200FB092001E020D /* AppDelegate.swift in Sources */,
				61B4091A208523F60063DE25 /* IntroViewController.swift in Sources */,
				58FC4449207CFBD700DA3614 /* IconTitleDetailsView.swift in Sources */,
				58FC4444207CFBD700DA3614 /* SegmetControlView.swift in Sources */,
				58E98E602016571F00F78BAE /* IconTextCell.swift in Sources */,
				58FC444E207CFBE200DA3614 /* MoviesListViewController.swift in Sources */,
			);
			runOnlyForDeploymentPostprocessing = 0;
		};
		58BA75572016303B0050D5F1 /* Sources */ = {
			isa = PBXSourcesBuildPhase;
			buildActionMask = 2147483647;
			files = (
				582D9951217E196E00C67B0D /* MenuItemsResponding.swift in Sources */,
				9AF4786A21205E3100F87E21 /* Supplement.swift in Sources */,
				65496FB8211C323F00511D8A /* TableViewContainerCell.swift in Sources */,
				65496FB9211C323F00511D8A /* TableViewAdapter.swift in Sources */,
				65E3ECB02113598700869DF3 /* UIKit+BentoCollectionView.swift in Sources */,
				65E3ECA02113114100869DF3 /* Focusable.swift in Sources */,
				58E98E63201889B900F78BAE /* AnyRenderable.swift in Sources */,
				58BA7586201634120050D5F1 /* Helpers.swift in Sources */,
				61B64BB420873DA10092082C /* CollectionViewSectionDiff.swift in Sources */,
				58D0F12D207F573B00A24E96 /* TableViewAnimation.swift in Sources */,
				65BA922E20AF388F004AEF18 /* UITableViewExtensions.swift in Sources */,
				65A69EDF218B8892005D90AC /* UICollectionViewExtensions.swift in Sources */,
				58BA7584201633CC0050D5F1 /* Renderable.swift in Sources */,
				65020C322203186400DC8F42 /* NativeView.swift in Sources */,
				5857BECA2056F02C0085EB9C /* If.swift in Sources */,
				A9509FB12CAD89179FAA03B0 /* Box.swift in Sources */,
				582D9987217F87B100C67B0D /* ComponentLifecycleAware.swift in Sources */,
				65E3ECA621133C9400869DF3 /* UIKit+CollectionViewFocus.swift in Sources */,
				58467B03202B33F200577C77 /* TableViewSectionDiff.swift in Sources */,
				A9509C4FC3664040FF3649CD /* Node.swift in Sources */,
				587A341F2100A09B00B25CCA /* Deletable.swift in Sources */,
				5874C80520C9342B004EB5EA /* CollectionViewAdapter.swift in Sources */,
				5874C80720C93445004EB5EA /* CollectionViewContainerReusableView.swift in Sources */,
				9AF4786C2120CA7500F87E21 /* BentoReusableView.swift in Sources */,
				61B64BB6208745730092082C /* CollectionViewContainerCell.swift in Sources */,
				65E3ECA2211317EA00869DF3 /* FocusCoordinator.swift in Sources */,
				65E3ECAE2113594600869DF3 /* BentoCollectionView.swift in Sources */,
				65E3ECAC2113591500869DF3 /* FocusableView.swift in Sources */,
				A9509880661501C40B50E453 /* TableViewHeaderFooterView.swift in Sources */,
				515F94097C1F82B7E5C2DE0C /* Section.swift in Sources */,
				9A4DB3E1212CB3710079D5AE /* ChangesetExtensions.swift in Sources */,
				65E3ECA421133BF700869DF3 /* FocusEligibilitySource.swift in Sources */,
			);
			runOnlyForDeploymentPostprocessing = 0;
		};
		58FC4419207CF29F00DA3614 /* Sources */ = {
			isa = PBXSourcesBuildPhase;
			buildActionMask = 2147483647;
			files = (
				58FC4427207CF2BB00DA3614 /* AnyRenderableTests.swift in Sources */,
				58FC4428207CF2BB00DA3614 /* TestId.swift in Sources */,
				58D27BA721B83B2700DC9600 /* DeletableTests.swift in Sources */,
				58FC4429207CF2BB00DA3614 /* TestRenderable.swift in Sources */,
				5830C5E721F22DDC0029044B /* ComponentLifecycleAware.swift in Sources */,
				740921B620ACDDDA00B59F5C /* IfTests.swift in Sources */,
				740921B820ACE5EC00B59F5C /* ConcatenationTests.swift in Sources */,
<<<<<<< HEAD
=======
				651E75C0221005E300130866 /* UIKitContainerDiffApplicationTests.swift in Sources */,
				A67A873520B5D2D100BC2BAC /* RenderableTests.swift in Sources */,
>>>>>>> ccdf2c50
			);
			runOnlyForDeploymentPostprocessing = 0;
		};
/* End PBXSourcesBuildPhase section */

/* Begin PBXTargetDependency section */
		58FC4433207CF3CD00DA3614 /* PBXTargetDependency */ = {
			isa = PBXTargetDependency;
			target = 58BA755B2016303B0050D5F1 /* Bento */;
			targetProxy = 58FC4432207CF3CD00DA3614 /* PBXContainerItemProxy */;
		};
		9AE9565D21890FB1005A8C69 /* PBXTargetDependency */ = {
			isa = PBXTargetDependency;
			target = 58BA755B2016303B0050D5F1 /* Bento */;
			targetProxy = 9AE9565C21890FB1005A8C69 /* PBXContainerItemProxy */;
		};
/* End PBXTargetDependency section */

/* Begin PBXVariantGroup section */
		5829D26C200FB092001E020D /* Main.storyboard */ = {
			isa = PBXVariantGroup;
			children = (
				5829D26D200FB092001E020D /* Base */,
			);
			name = Main.storyboard;
			sourceTree = "<group>";
		};
		5829D271200FB092001E020D /* LaunchScreen.storyboard */ = {
			isa = PBXVariantGroup;
			children = (
				5829D272200FB092001E020D /* Base */,
			);
			name = LaunchScreen.storyboard;
			sourceTree = "<group>";
		};
/* End PBXVariantGroup section */

/* Begin XCBuildConfiguration section */
		5829D275200FB092001E020D /* Debug */ = {
			isa = XCBuildConfiguration;
			buildSettings = {
				ALWAYS_SEARCH_USER_PATHS = NO;
				CLANG_ANALYZER_NONNULL = YES;
				CLANG_ANALYZER_NUMBER_OBJECT_CONVERSION = YES_AGGRESSIVE;
				CLANG_CXX_LANGUAGE_STANDARD = "gnu++14";
				CLANG_CXX_LIBRARY = "libc++";
				CLANG_ENABLE_MODULES = YES;
				CLANG_ENABLE_OBJC_ARC = YES;
				CLANG_WARN_BLOCK_CAPTURE_AUTORELEASING = YES;
				CLANG_WARN_BOOL_CONVERSION = YES;
				CLANG_WARN_COMMA = YES;
				CLANG_WARN_CONSTANT_CONVERSION = YES;
				CLANG_WARN_DIRECT_OBJC_ISA_USAGE = YES_ERROR;
				CLANG_WARN_DOCUMENTATION_COMMENTS = YES;
				CLANG_WARN_EMPTY_BODY = YES;
				CLANG_WARN_ENUM_CONVERSION = YES;
				CLANG_WARN_INFINITE_RECURSION = YES;
				CLANG_WARN_INT_CONVERSION = YES;
				CLANG_WARN_NON_LITERAL_NULL_CONVERSION = YES;
				CLANG_WARN_OBJC_LITERAL_CONVERSION = YES;
				CLANG_WARN_OBJC_ROOT_CLASS = YES_ERROR;
				CLANG_WARN_RANGE_LOOP_ANALYSIS = YES;
				CLANG_WARN_STRICT_PROTOTYPES = YES;
				CLANG_WARN_SUSPICIOUS_MOVE = YES;
				CLANG_WARN_UNGUARDED_AVAILABILITY = YES_AGGRESSIVE;
				CLANG_WARN_UNREACHABLE_CODE = YES;
				CLANG_WARN__DUPLICATE_METHOD_MATCH = YES;
				CODE_SIGN_IDENTITY = "iPhone Developer";
				COPY_PHASE_STRIP = NO;
				DEBUG_INFORMATION_FORMAT = dwarf;
				ENABLE_STRICT_OBJC_MSGSEND = YES;
				ENABLE_TESTABILITY = YES;
				GCC_C_LANGUAGE_STANDARD = gnu11;
				GCC_DYNAMIC_NO_PIC = NO;
				GCC_NO_COMMON_BLOCKS = YES;
				GCC_OPTIMIZATION_LEVEL = 0;
				GCC_PREPROCESSOR_DEFINITIONS = (
					"DEBUG=1",
					"$(inherited)",
				);
				GCC_WARN_64_TO_32_BIT_CONVERSION = YES;
				GCC_WARN_ABOUT_RETURN_TYPE = YES_ERROR;
				GCC_WARN_UNDECLARED_SELECTOR = YES;
				GCC_WARN_UNINITIALIZED_AUTOS = YES_AGGRESSIVE;
				GCC_WARN_UNUSED_FUNCTION = YES;
				GCC_WARN_UNUSED_VARIABLE = YES;
				IPHONEOS_DEPLOYMENT_TARGET = 10.0;
				MTL_ENABLE_DEBUG_INFO = YES;
				ONLY_ACTIVE_ARCH = YES;
				SDKROOT = iphoneos;
				SWIFT_ACTIVE_COMPILATION_CONDITIONS = DEBUG;
				SWIFT_OPTIMIZATION_LEVEL = "-Onone";
			};
			name = Debug;
		};
		5829D276200FB092001E020D /* Release */ = {
			isa = XCBuildConfiguration;
			buildSettings = {
				ALWAYS_SEARCH_USER_PATHS = NO;
				CLANG_ANALYZER_NONNULL = YES;
				CLANG_ANALYZER_NUMBER_OBJECT_CONVERSION = YES_AGGRESSIVE;
				CLANG_CXX_LANGUAGE_STANDARD = "gnu++14";
				CLANG_CXX_LIBRARY = "libc++";
				CLANG_ENABLE_MODULES = YES;
				CLANG_ENABLE_OBJC_ARC = YES;
				CLANG_WARN_BLOCK_CAPTURE_AUTORELEASING = YES;
				CLANG_WARN_BOOL_CONVERSION = YES;
				CLANG_WARN_COMMA = YES;
				CLANG_WARN_CONSTANT_CONVERSION = YES;
				CLANG_WARN_DIRECT_OBJC_ISA_USAGE = YES_ERROR;
				CLANG_WARN_DOCUMENTATION_COMMENTS = YES;
				CLANG_WARN_EMPTY_BODY = YES;
				CLANG_WARN_ENUM_CONVERSION = YES;
				CLANG_WARN_INFINITE_RECURSION = YES;
				CLANG_WARN_INT_CONVERSION = YES;
				CLANG_WARN_NON_LITERAL_NULL_CONVERSION = YES;
				CLANG_WARN_OBJC_LITERAL_CONVERSION = YES;
				CLANG_WARN_OBJC_ROOT_CLASS = YES_ERROR;
				CLANG_WARN_RANGE_LOOP_ANALYSIS = YES;
				CLANG_WARN_STRICT_PROTOTYPES = YES;
				CLANG_WARN_SUSPICIOUS_MOVE = YES;
				CLANG_WARN_UNGUARDED_AVAILABILITY = YES_AGGRESSIVE;
				CLANG_WARN_UNREACHABLE_CODE = YES;
				CLANG_WARN__DUPLICATE_METHOD_MATCH = YES;
				CODE_SIGN_IDENTITY = "iPhone Developer";
				COPY_PHASE_STRIP = NO;
				DEBUG_INFORMATION_FORMAT = "dwarf-with-dsym";
				ENABLE_NS_ASSERTIONS = NO;
				ENABLE_STRICT_OBJC_MSGSEND = YES;
				GCC_C_LANGUAGE_STANDARD = gnu11;
				GCC_NO_COMMON_BLOCKS = YES;
				GCC_WARN_64_TO_32_BIT_CONVERSION = YES;
				GCC_WARN_ABOUT_RETURN_TYPE = YES_ERROR;
				GCC_WARN_UNDECLARED_SELECTOR = YES;
				GCC_WARN_UNINITIALIZED_AUTOS = YES_AGGRESSIVE;
				GCC_WARN_UNUSED_FUNCTION = YES;
				GCC_WARN_UNUSED_VARIABLE = YES;
				IPHONEOS_DEPLOYMENT_TARGET = 10.0;
				MTL_ENABLE_DEBUG_INFO = NO;
				SDKROOT = iphoneos;
				SWIFT_OPTIMIZATION_LEVEL = "-Owholemodule";
				VALIDATE_PRODUCT = YES;
			};
			name = Release;
		};
		5829D278200FB092001E020D /* Debug */ = {
			isa = XCBuildConfiguration;
			buildSettings = {
				ALWAYS_EMBED_SWIFT_STANDARD_LIBRARIES = YES;
				ASSETCATALOG_COMPILER_APPICON_NAME = AppIcon;
				CODE_SIGN_STYLE = Automatic;
				INFOPLIST_FILE = Example/Info.plist;
				LD_RUNPATH_SEARCH_PATHS = "$(inherited) @executable_path/Frameworks";
				PRODUCT_BUNDLE_IDENTIFIER = com.babylonhealth.Example;
				PRODUCT_NAME = "$(TARGET_NAME)";
				SWIFT_VERSION = 4.2;
				TARGETED_DEVICE_FAMILY = "1,2";
			};
			name = Debug;
		};
		5829D279200FB092001E020D /* Release */ = {
			isa = XCBuildConfiguration;
			buildSettings = {
				ALWAYS_EMBED_SWIFT_STANDARD_LIBRARIES = YES;
				ASSETCATALOG_COMPILER_APPICON_NAME = AppIcon;
				CODE_SIGN_STYLE = Automatic;
				INFOPLIST_FILE = Example/Info.plist;
				LD_RUNPATH_SEARCH_PATHS = "$(inherited) @executable_path/Frameworks";
				PRODUCT_BUNDLE_IDENTIFIER = com.babylonhealth.Example;
				PRODUCT_NAME = "$(TARGET_NAME)";
				SWIFT_VERSION = 4.2;
				TARGETED_DEVICE_FAMILY = "1,2";
			};
			name = Release;
		};
		58BA75662016303B0050D5F1 /* Debug */ = {
			isa = XCBuildConfiguration;
			baseConfigurationReference = A6C9C8AE218072CD00261906 /* Framework.Debug.xcconfig */;
			buildSettings = {
				CLANG_ENABLE_MODULES = YES;
				CODE_SIGN_IDENTITY = "";
				CODE_SIGN_STYLE = Automatic;
				CURRENT_PROJECT_VERSION = 1;
				DEFINES_MODULE = YES;
				DYLIB_COMPATIBILITY_VERSION = 1;
				DYLIB_CURRENT_VERSION = 1;
				DYLIB_INSTALL_NAME_BASE = "@rpath";
				INFOPLIST_FILE = "$(SRCROOT)/Bento/Info.plist";
				INSTALL_PATH = "$(LOCAL_LIBRARY_DIR)/Frameworks";
				IPHONEOS_DEPLOYMENT_TARGET = 10.0;
				LD_RUNPATH_SEARCH_PATHS = "$(inherited) @executable_path/Frameworks @loader_path/Frameworks";
				PRODUCT_BUNDLE_IDENTIFIER = com.babylonhealth.FormsKit;
				PRODUCT_NAME = "$(TARGET_NAME:c99extidentifier)";
				SKIP_INSTALL = YES;
				SWIFT_OPTIMIZATION_LEVEL = "-Onone";
				SWIFT_VERSION = 4.2;
				TARGETED_DEVICE_FAMILY = "1,2";
				VERSIONING_SYSTEM = "apple-generic";
				VERSION_INFO_PREFIX = "";
			};
			name = Debug;
		};
		58BA75672016303B0050D5F1 /* Release */ = {
			isa = XCBuildConfiguration;
			baseConfigurationReference = A6C9C8B0218072CD00261906 /* Framework.Release.xcconfig */;
			buildSettings = {
				CLANG_ENABLE_MODULES = YES;
				CODE_SIGN_IDENTITY = "";
				CODE_SIGN_STYLE = Automatic;
				CURRENT_PROJECT_VERSION = 1;
				DEFINES_MODULE = YES;
				DYLIB_COMPATIBILITY_VERSION = 1;
				DYLIB_CURRENT_VERSION = 1;
				DYLIB_INSTALL_NAME_BASE = "@rpath";
				INFOPLIST_FILE = "$(SRCROOT)/Bento/Info.plist";
				INSTALL_PATH = "$(LOCAL_LIBRARY_DIR)/Frameworks";
				IPHONEOS_DEPLOYMENT_TARGET = 10.0;
				LD_RUNPATH_SEARCH_PATHS = "$(inherited) @executable_path/Frameworks @loader_path/Frameworks";
				PRODUCT_BUNDLE_IDENTIFIER = com.babylonhealth.FormsKit;
				PRODUCT_NAME = "$(TARGET_NAME:c99extidentifier)";
				SKIP_INSTALL = YES;
				SWIFT_VERSION = 4.2;
				TARGETED_DEVICE_FAMILY = "1,2";
				VERSIONING_SYSTEM = "apple-generic";
				VERSION_INFO_PREFIX = "";
			};
			name = Release;
		};
		58FC4425207CF29F00DA3614 /* Debug */ = {
			isa = XCBuildConfiguration;
			baseConfigurationReference = A6C9C8AE218072CD00261906 /* Framework.Debug.xcconfig */;
			buildSettings = {
				CODE_SIGN_STYLE = Automatic;
				INFOPLIST_FILE = BentoTests/Info.plist;
				IPHONEOS_DEPLOYMENT_TARGET = 10.0;
				LD_RUNPATH_SEARCH_PATHS = "$(inherited) @executable_path/Frameworks @loader_path/Frameworks";
				PRODUCT_BUNDLE_IDENTIFIER = com.babylonhealth.BentoTests;
				PRODUCT_NAME = "$(TARGET_NAME)";
				SWIFT_VERSION = 4.0;
				TARGETED_DEVICE_FAMILY = "1,2";
			};
			name = Debug;
		};
		58FC4426207CF29F00DA3614 /* Release */ = {
			isa = XCBuildConfiguration;
			baseConfigurationReference = A6C9C8B0218072CD00261906 /* Framework.Release.xcconfig */;
			buildSettings = {
				CODE_SIGN_STYLE = Automatic;
				INFOPLIST_FILE = BentoTests/Info.plist;
				IPHONEOS_DEPLOYMENT_TARGET = 10.0;
				LD_RUNPATH_SEARCH_PATHS = "$(inherited) @executable_path/Frameworks @loader_path/Frameworks";
				PRODUCT_BUNDLE_IDENTIFIER = com.babylonhealth.BentoTests;
				PRODUCT_NAME = "$(TARGET_NAME)";
				SWIFT_VERSION = 4.0;
				TARGETED_DEVICE_FAMILY = "1,2";
			};
			name = Release;
		};
/* End XCBuildConfiguration section */

/* Begin XCConfigurationList section */
		5829D260200FB092001E020D /* Build configuration list for PBXProject "Bento" */ = {
			isa = XCConfigurationList;
			buildConfigurations = (
				5829D275200FB092001E020D /* Debug */,
				5829D276200FB092001E020D /* Release */,
			);
			defaultConfigurationIsVisible = 0;
			defaultConfigurationName = Release;
		};
		5829D277200FB092001E020D /* Build configuration list for PBXNativeTarget "Example" */ = {
			isa = XCConfigurationList;
			buildConfigurations = (
				5829D278200FB092001E020D /* Debug */,
				5829D279200FB092001E020D /* Release */,
			);
			defaultConfigurationIsVisible = 0;
			defaultConfigurationName = Release;
		};
		58BA75652016303B0050D5F1 /* Build configuration list for PBXNativeTarget "Bento" */ = {
			isa = XCConfigurationList;
			buildConfigurations = (
				58BA75662016303B0050D5F1 /* Debug */,
				58BA75672016303B0050D5F1 /* Release */,
			);
			defaultConfigurationIsVisible = 0;
			defaultConfigurationName = Release;
		};
		58FC4424207CF29F00DA3614 /* Build configuration list for PBXNativeTarget "BentoTests" */ = {
			isa = XCConfigurationList;
			buildConfigurations = (
				58FC4425207CF29F00DA3614 /* Debug */,
				58FC4426207CF29F00DA3614 /* Release */,
			);
			defaultConfigurationIsVisible = 0;
			defaultConfigurationName = Release;
		};
/* End XCConfigurationList section */
	};
	rootObject = 5829D25D200FB092001E020D /* Project object */;
}<|MERGE_RESOLUTION|>--- conflicted
+++ resolved
@@ -58,11 +58,8 @@
 		61B64BB12086561B0092082C /* IntroRenderer.swift in Sources */ = {isa = PBXBuildFile; fileRef = 61B64BB02086561B0092082C /* IntroRenderer.swift */; };
 		61B64BB420873DA10092082C /* CollectionViewSectionDiff.swift in Sources */ = {isa = PBXBuildFile; fileRef = 61B64BB320873DA10092082C /* CollectionViewSectionDiff.swift */; };
 		61B64BB6208745730092082C /* CollectionViewContainerCell.swift in Sources */ = {isa = PBXBuildFile; fileRef = 61B64BB5208745730092082C /* CollectionViewContainerCell.swift */; };
-<<<<<<< HEAD
 		65020C322203186400DC8F42 /* NativeView.swift in Sources */ = {isa = PBXBuildFile; fileRef = 65020C312203186400DC8F42 /* NativeView.swift */; };
-=======
 		651E75C0221005E300130866 /* UIKitContainerDiffApplicationTests.swift in Sources */ = {isa = PBXBuildFile; fileRef = 651E75BF221005E300130866 /* UIKitContainerDiffApplicationTests.swift */; };
->>>>>>> ccdf2c50
 		65496FB8211C323F00511D8A /* TableViewContainerCell.swift in Sources */ = {isa = PBXBuildFile; fileRef = 587F0717201B355800ACD219 /* TableViewContainerCell.swift */; };
 		65496FB9211C323F00511D8A /* TableViewAdapter.swift in Sources */ = {isa = PBXBuildFile; fileRef = A9509BC2762C8B4277B973D8 /* TableViewAdapter.swift */; };
 		65A69EDF218B8892005D90AC /* UICollectionViewExtensions.swift in Sources */ = {isa = PBXBuildFile; fileRef = 65A69EDE218B8891005D90AC /* UICollectionViewExtensions.swift */; };
@@ -182,11 +179,8 @@
 		61B64BB02086561B0092082C /* IntroRenderer.swift */ = {isa = PBXFileReference; lastKnownFileType = sourcecode.swift; path = IntroRenderer.swift; sourceTree = "<group>"; };
 		61B64BB320873DA10092082C /* CollectionViewSectionDiff.swift */ = {isa = PBXFileReference; lastKnownFileType = sourcecode.swift; path = CollectionViewSectionDiff.swift; sourceTree = "<group>"; };
 		61B64BB5208745730092082C /* CollectionViewContainerCell.swift */ = {isa = PBXFileReference; lastKnownFileType = sourcecode.swift; path = CollectionViewContainerCell.swift; sourceTree = "<group>"; };
-<<<<<<< HEAD
 		65020C312203186400DC8F42 /* NativeView.swift */ = {isa = PBXFileReference; lastKnownFileType = sourcecode.swift; path = NativeView.swift; sourceTree = "<group>"; };
-=======
 		651E75BF221005E300130866 /* UIKitContainerDiffApplicationTests.swift */ = {isa = PBXFileReference; lastKnownFileType = sourcecode.swift; path = UIKitContainerDiffApplicationTests.swift; sourceTree = "<group>"; };
->>>>>>> ccdf2c50
 		65A69EDE218B8891005D90AC /* UICollectionViewExtensions.swift */ = {isa = PBXFileReference; lastKnownFileType = sourcecode.swift; path = UICollectionViewExtensions.swift; sourceTree = "<group>"; };
 		65A69EE0218B8AB6005D90AC /* CustomCollectionViewAdapter.swift */ = {isa = PBXFileReference; lastKnownFileType = sourcecode.swift; path = CustomCollectionViewAdapter.swift; sourceTree = "<group>"; };
 		65BA922D20AF388F004AEF18 /* UITableViewExtensions.swift */ = {isa = PBXFileReference; lastKnownFileType = sourcecode.swift; path = UITableViewExtensions.swift; sourceTree = "<group>"; };
@@ -390,8 +384,8 @@
 				9A784702205EB61D00FA597E /* TestId.swift */,
 				58D27BA621B83B2700DC9600 /* DeletableTests.swift */,
 				5830C5E621F22DDC0029044B /* ComponentLifecycleAware.swift */,
+				651E75BF221005E300130866 /* UIKitContainerDiffApplicationTests.swift */,
 				58FC4421207CF29F00DA3614 /* Info.plist */,
-				651E75BF221005E300130866 /* UIKitContainerDiffApplicationTests.swift */,
 			);
 			path = BentoTests;
 			sourceTree = "<group>";
@@ -689,11 +683,7 @@
 				5830C5E721F22DDC0029044B /* ComponentLifecycleAware.swift in Sources */,
 				740921B620ACDDDA00B59F5C /* IfTests.swift in Sources */,
 				740921B820ACE5EC00B59F5C /* ConcatenationTests.swift in Sources */,
-<<<<<<< HEAD
-=======
 				651E75C0221005E300130866 /* UIKitContainerDiffApplicationTests.swift in Sources */,
-				A67A873520B5D2D100BC2BAC /* RenderableTests.swift in Sources */,
->>>>>>> ccdf2c50
 			);
 			runOnlyForDeploymentPostprocessing = 0;
 		};
